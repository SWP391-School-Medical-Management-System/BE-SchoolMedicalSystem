using AutoMapper;
using SchoolMedicalManagementSystem.BusinessLogicLayer.Models.Requests.UserRequest;
using SchoolMedicalManagementSystem.BusinessLogicLayer.Models.Responses;
using SchoolMedicalManagementSystem.BusinessLogicLayer.Models.Responses.UserResponse;
using SchoolMedicalManagementSystem.DataAccessLayer.Entities;

namespace SchoolMedicalManagementSystem.BusinessLogicLayer.Mappers;

public class UserMappingProfile : Profile
{
    public UserMappingProfile()
    {
        CreateMap<CreateManagerRequest, ApplicationUser>();
        CreateMap<UpdateManagerRequest, ApplicationUser>()
            .ForAllMembers(opts => opts.Condition((src, dest, srcMember) => srcMember != null));

        CreateMap<CreateSchoolNurseRequest, ApplicationUser>();
        CreateMap<UpdateSchoolNurseRequest, ApplicationUser>()
            .ForAllMembers(opts => opts.Condition((src, dest, srcMember) => srcMember != null));

        CreateMap<CreateStudentRequest, ApplicationUser>();
        CreateMap<UpdateStudentRequest, ApplicationUser>()
            .ForAllMembers(opts => opts.Condition((src, dest, srcMember) => srcMember != null));

        CreateMap<CreateParentRequest, ApplicationUser>();
        CreateMap<UpdateParentRequest, ApplicationUser>()
            .ForAllMembers(opts => opts.Condition((src, dest, srcMember) => srcMember != null));

        CreateMap<ApplicationUser, ManagerResponse>();

        CreateMap<ApplicationUser, SchoolNurseResponse>();

        CreateMap<ApplicationUser, StaffUserResponse>()
            .ForMember(dest => dest.Role, opt => opt.Ignore());

        CreateMap<ApplicationUser, StudentResponse>()
            .ForMember(dest => dest.HasMedicalRecord, opt => opt.MapFrom(src => src.MedicalRecord != null))
            .ForMember(dest => dest.Classes, opt => opt.Ignore())
            .ForMember(dest => dest.ClassCount, opt => opt.Ignore())
            .ForMember(dest => dest.HasParent, opt => opt.MapFrom(src => src.ParentId.HasValue))
            .ForMember(dest => dest.ParentId, opt => opt.MapFrom(src => src.ParentId))
            .ForMember(dest => dest.ParentName,
                opt => opt.MapFrom(src => src.Parent != null ? src.Parent.FullName : null))
            .ForMember(dest => dest.ParentPhone,
                opt => opt.MapFrom(src => src.Parent != null ? src.Parent.PhoneNumber : null))
            .ForMember(dest => dest.ParentEmail,
                opt => opt.MapFrom(src => src.Parent != null ? src.Parent.Email : null))
            .ForMember(dest => dest.ParentRelationship,
                opt => opt.MapFrom(src => src.Parent != null ? src.Parent.Relationship : null))
            .ForMember(dest => dest.BloodType,
                opt => opt.MapFrom(src => src.MedicalRecord != null ? src.MedicalRecord.BloodType : null))
            .ForMember(dest => dest.Height,
                opt => opt.MapFrom(src => src.MedicalRecord != null ? src.MedicalRecord.Height : (double?)null))
            .ForMember(dest => dest.Weight,
                opt => opt.MapFrom(src => src.MedicalRecord != null ? src.MedicalRecord.Weight : (double?)null))
            .ForMember(dest => dest.EmergencyContact,
                opt => opt.MapFrom(src => src.MedicalRecord != null ? src.MedicalRecord.EmergencyContact : null))
            .ForMember(dest => dest.EmergencyContactPhone,
                opt => opt.MapFrom(src => src.MedicalRecord != null ? src.MedicalRecord.EmergencyContactPhone : null))
            .ForMember(dest => dest.CurrentClassName, opt => opt.Ignore())
            .ForMember(dest => dest.CurrentGrade, opt => opt.Ignore())
            .ForMember(dest => dest.CurrentAcademicYear, opt => opt.Ignore());

        CreateMap<ApplicationUser, ParentResponse>()
            .ForMember(dest => dest.ChildrenCount,
                opt => opt.MapFrom(src => src.Children != null ? src.Children.Count(c => !c.IsDeleted) : 0))
            .ForMember(dest => dest.Children, opt => opt.Ignore());

        CreateMap<StudentClass, StudentClassInfo>()
            .ForMember(dest => dest.StudentClassId, opt => opt.MapFrom(src => src.Id))
            .ForMember(dest => dest.ClassId, opt => opt.MapFrom(src => src.ClassId))
            .ForMember(dest => dest.ClassName, opt => opt.MapFrom(src => src.SchoolClass.Name))
            .ForMember(dest => dest.Grade, opt => opt.MapFrom(src => src.SchoolClass.Grade))
            .ForMember(dest => dest.AcademicYear, opt => opt.MapFrom(src => src.SchoolClass.AcademicYear))
            .ForMember(dest => dest.EnrollmentDate, opt => opt.MapFrom(src => src.EnrollmentDate))
            .ForMember(dest => dest.IsActive, opt => opt.MapFrom(src => !src.IsDeleted))
            .ForMember(dest => dest.CreatedDate, opt => opt.MapFrom(src => src.CreatedDate));

        CreateMap<Role, string>()
            .ConvertUsing(role => role.Name);

        CreateMap<UserRole, string>()
            .ConvertUsing(userRole => userRole.Role.Name);

        CreateMap<ManagerExcelModel, CreateManagerRequest>()
            .ForMember(dest => dest.Username, opt => opt.MapFrom(src => src.Username))
            .ForMember(dest => dest.Email, opt => opt.MapFrom(src => src.Email))
            .ForMember(dest => dest.FullName, opt => opt.MapFrom(src => src.FullName))
            .ForMember(dest => dest.PhoneNumber, opt => opt.MapFrom(src => src.PhoneNumber))
            .ForMember(dest => dest.Address, opt => opt.MapFrom(src => src.Address))
            .ForMember(dest => dest.Gender, opt => opt.MapFrom(src => src.Gender))
            .ForMember(dest => dest.DateOfBirth, opt => opt.MapFrom(src => src.DateOfBirth))
            .ForMember(dest => dest.StaffCode, opt => opt.MapFrom(src => src.StaffCode));

        CreateMap<SchoolNurseExcelModel, CreateSchoolNurseRequest>()
            .ForMember(dest => dest.Username, opt => opt.MapFrom(src => src.Username))
            .ForMember(dest => dest.Email, opt => opt.MapFrom(src => src.Email))
            .ForMember(dest => dest.FullName, opt => opt.MapFrom(src => src.FullName))
            .ForMember(dest => dest.PhoneNumber, opt => opt.MapFrom(src => src.PhoneNumber))
            .ForMember(dest => dest.Address, opt => opt.MapFrom(src => src.Address))
            .ForMember(dest => dest.Gender, opt => opt.MapFrom(src => src.Gender))
            .ForMember(dest => dest.DateOfBirth, opt => opt.MapFrom(src => src.DateOfBirth))
            .ForMember(dest => dest.StaffCode, opt => opt.MapFrom(src => src.StaffCode))
            .ForMember(dest => dest.LicenseNumber, opt => opt.MapFrom(src => src.LicenseNumber))
            .ForMember(dest => dest.Specialization, opt => opt.MapFrom(src => src.Specialization));
<<<<<<< HEAD
=======

        CreateMap<StudentExcelModel, CreateStudentRequest>()
            .ForMember(dest => dest.Username, opt => opt.MapFrom(src => src.Username))
            .ForMember(dest => dest.Email, opt => opt.MapFrom(src => src.Email))
            .ForMember(dest => dest.FullName, opt => opt.MapFrom(src => src.FullName))
            .ForMember(dest => dest.PhoneNumber, opt => opt.MapFrom(src => src.PhoneNumber))
            .ForMember(dest => dest.Address, opt => opt.MapFrom(src => src.Address))
            .ForMember(dest => dest.Gender, opt => opt.MapFrom(src => src.Gender))
            .ForMember(dest => dest.DateOfBirth, opt => opt.MapFrom(src => src.DateOfBirth))
            .ForMember(dest => dest.StudentCode, opt => opt.MapFrom(src => src.StudentCode));

        CreateMap<ParentExcelModel, CreateParentRequest>()
            .ForMember(dest => dest.Username, opt => opt.MapFrom(src => src.Username))
            .ForMember(dest => dest.Email, opt => opt.MapFrom(src => src.Email))
            .ForMember(dest => dest.FullName, opt => opt.MapFrom(src => src.FullName))
            .ForMember(dest => dest.PhoneNumber, opt => opt.MapFrom(src => src.PhoneNumber))
            .ForMember(dest => dest.Address, opt => opt.MapFrom(src => src.Address))
            .ForMember(dest => dest.Gender, opt => opt.MapFrom(src => src.Gender))
            .ForMember(dest => dest.DateOfBirth, opt => opt.MapFrom(src => src.DateOfBirth))
            .ForMember(dest => dest.Relationship, opt => opt.MapFrom(src => src.Relationship));

        CreateMap<ApplicationUser, UserResponses>()
            .ForMember(dest => dest.Role, opt => opt.Ignore())
            .ForMember(dest => dest.Id, opt => opt.MapFrom(src => src.Id))
            .ForMember(dest => dest.Username, opt => opt.MapFrom(src => src.Username))
            .ForMember(dest => dest.Email, opt => opt.MapFrom(src => src.Email))
            .ForMember(dest => dest.FullName, opt => opt.MapFrom(src => src.FullName))
            .ForMember(dest => dest.PhoneNumber, opt => opt.MapFrom(src => src.PhoneNumber))
            .ForMember(dest => dest.Address, opt => opt.MapFrom(src => src.Address))
            .ForMember(dest => dest.Gender, opt => opt.MapFrom(src => src.Gender))
            .ForMember(dest => dest.DateOfBirth, opt => opt.MapFrom(src => src.DateOfBirth))
            .ForMember(dest => dest.ProfileImageUrl, opt => opt.MapFrom(src => src.ProfileImageUrl))
            .ForMember(dest => dest.CreatedDate, opt => opt.MapFrom(src => src.CreatedDate))
            .ForMember(dest => dest.LastUpdatedDate, opt => opt.MapFrom(src => src.LastUpdatedDate));
>>>>>>> 1b3cd2cb
    }
}<|MERGE_RESOLUTION|>--- conflicted
+++ resolved
@@ -103,28 +103,6 @@
             .ForMember(dest => dest.StaffCode, opt => opt.MapFrom(src => src.StaffCode))
             .ForMember(dest => dest.LicenseNumber, opt => opt.MapFrom(src => src.LicenseNumber))
             .ForMember(dest => dest.Specialization, opt => opt.MapFrom(src => src.Specialization));
-<<<<<<< HEAD
-=======
-
-        CreateMap<StudentExcelModel, CreateStudentRequest>()
-            .ForMember(dest => dest.Username, opt => opt.MapFrom(src => src.Username))
-            .ForMember(dest => dest.Email, opt => opt.MapFrom(src => src.Email))
-            .ForMember(dest => dest.FullName, opt => opt.MapFrom(src => src.FullName))
-            .ForMember(dest => dest.PhoneNumber, opt => opt.MapFrom(src => src.PhoneNumber))
-            .ForMember(dest => dest.Address, opt => opt.MapFrom(src => src.Address))
-            .ForMember(dest => dest.Gender, opt => opt.MapFrom(src => src.Gender))
-            .ForMember(dest => dest.DateOfBirth, opt => opt.MapFrom(src => src.DateOfBirth))
-            .ForMember(dest => dest.StudentCode, opt => opt.MapFrom(src => src.StudentCode));
-
-        CreateMap<ParentExcelModel, CreateParentRequest>()
-            .ForMember(dest => dest.Username, opt => opt.MapFrom(src => src.Username))
-            .ForMember(dest => dest.Email, opt => opt.MapFrom(src => src.Email))
-            .ForMember(dest => dest.FullName, opt => opt.MapFrom(src => src.FullName))
-            .ForMember(dest => dest.PhoneNumber, opt => opt.MapFrom(src => src.PhoneNumber))
-            .ForMember(dest => dest.Address, opt => opt.MapFrom(src => src.Address))
-            .ForMember(dest => dest.Gender, opt => opt.MapFrom(src => src.Gender))
-            .ForMember(dest => dest.DateOfBirth, opt => opt.MapFrom(src => src.DateOfBirth))
-            .ForMember(dest => dest.Relationship, opt => opt.MapFrom(src => src.Relationship));
 
         CreateMap<ApplicationUser, UserResponses>()
             .ForMember(dest => dest.Role, opt => opt.Ignore())
@@ -139,6 +117,5 @@
             .ForMember(dest => dest.ProfileImageUrl, opt => opt.MapFrom(src => src.ProfileImageUrl))
             .ForMember(dest => dest.CreatedDate, opt => opt.MapFrom(src => src.CreatedDate))
             .ForMember(dest => dest.LastUpdatedDate, opt => opt.MapFrom(src => src.LastUpdatedDate));
->>>>>>> 1b3cd2cb
     }
 }