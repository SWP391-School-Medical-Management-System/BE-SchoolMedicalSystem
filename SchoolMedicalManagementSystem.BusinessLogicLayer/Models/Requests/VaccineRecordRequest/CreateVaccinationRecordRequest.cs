﻿using System;
using System.Collections.Generic;
using System.Linq;
using System.Text;
using System.Threading.Tasks;

namespace SchoolMedicalManagementSystem.BusinessLogicLayer.Models.Requests.VaccineRecordRequest
{
    public class CreateVaccinationRecordRequest
    {
        public Guid VaccinationTypeId { get; set; }
        public int DoseNumber { get; set; }
        public DateTime AdministeredDate { get; set; }
        public string AdministeredBy { get; set; }
<<<<<<< HEAD
        public Guid? AdministeredByUserId { get; set; }
        public string BatchNumber { get; set; }
=======
        public string? BatchNumber { get; set; }
>>>>>>> 4932290e
        public string Symptoms { get; set; }
        public string VaccinationStatus { get; set; }
        public string? Notes { get; set; }
        public string NoteAfterSession { get; set; }
        public Guid? SessionId { get; set; }
    }
}<|MERGE_RESOLUTION|>--- conflicted
+++ resolved
@@ -12,12 +12,8 @@
         public int DoseNumber { get; set; }
         public DateTime AdministeredDate { get; set; }
         public string AdministeredBy { get; set; }
-<<<<<<< HEAD
         public Guid? AdministeredByUserId { get; set; }
-        public string BatchNumber { get; set; }
-=======
         public string? BatchNumber { get; set; }
->>>>>>> 4932290e
         public string Symptoms { get; set; }
         public string VaccinationStatus { get; set; }
         public string? Notes { get; set; }
