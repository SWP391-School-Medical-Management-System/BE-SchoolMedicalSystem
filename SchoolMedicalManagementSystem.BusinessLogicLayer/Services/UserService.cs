--- conflicted
+++ resolved
@@ -26,12 +26,11 @@
     private readonly ICacheService _cacheService;
     private readonly ILogger<UserService> _logger;
 
-<<<<<<< HEAD
+
     
     private readonly CloudinaryService _cloudinaryService;
 
-=======
->>>>>>> 55acfabe
+
     private readonly IValidator<CreateManagerRequest> _createManagerValidator;
     private readonly IValidator<UpdateManagerRequest> _updateManagerValidator;
     private readonly IValidator<CreateSchoolNurseRequest> _createSchoolNurseValidator;
@@ -51,10 +50,7 @@
     private const string STAFF_CACHE_SET = "staff_cache_keys";
     private const string STUDENT_CACHE_SET = "student_cache_keys";
     private const string PARENT_CACHE_SET = "parent_cache_keys";
-<<<<<<< HEAD
-
-=======
->>>>>>> 55acfabe
+
 
     public UserService(
         IMapper mapper,
@@ -62,10 +58,9 @@
         IEmailService emailService,
         ICacheService cacheService,
         ILogger<UserService> logger,
-<<<<<<< HEAD
+
         CloudinaryService cloudinaryService,
-=======
->>>>>>> 55acfabe
+
         IValidator<CreateManagerRequest> createManagerValidator,
         IValidator<UpdateManagerRequest> updateManagerValidator,
         IValidator<CreateSchoolNurseRequest> createSchoolNurseValidator,
@@ -74,10 +69,9 @@
         IValidator<UpdateStudentRequest> updateStudentValidator,
         IValidator<CreateParentRequest> createParentValidator,
         IValidator<UpdateParentRequest> updateParentValidator
-<<<<<<< HEAD
-
-=======
->>>>>>> 55acfabe
+
+
+
     )
     {
         _unitOfWork = unitOfWork;
@@ -85,7 +79,7 @@
         _emailService = emailService;
         _cacheService = cacheService;
         _logger = logger;
-<<<<<<< HEAD
+
 
        
         _cloudinaryService = cloudinaryService;
@@ -177,7 +171,7 @@
                 "Lấy danh sách nhân viên thành công.");
 
             await _cacheService.SetAsync(cacheKey, result, TimeSpan.FromMinutes(5));
-=======
+
         _createManagerValidator = createManagerValidator;
         _updateManagerValidator = updateManagerValidator;
         _createSchoolNurseValidator = createSchoolNurseValidator;
@@ -316,14 +310,14 @@
             };
 
             await _cacheService.SetAsync(cacheKey, response, TimeSpan.FromMinutes(15));
->>>>>>> 55acfabe
+
             await _cacheService.AddToTrackingSetAsync(cacheKey, STAFF_CACHE_SET);
 
             return response;
         }
         catch (Exception ex)
         {
-<<<<<<< HEAD
+
             _logger.LogError(ex, "Error retrieving staff users");
             return BaseListResponse<StaffUserResponse>.ErrorResult("Lỗi lấy danh sách nhân viên.");
         }
@@ -353,7 +347,7 @@
             if (user == null)
             {
                 return new BaseResponse<StaffUserResponse>
-=======
+
             _logger.LogError(ex, "Error getting staff user by ID: {UserId}", userId);
             return new BaseResponse<StaffUserResponse>
             {
@@ -372,14 +366,14 @@
             {
                 string errors = string.Join(", ", validationResult.Errors.Select(e => e.ErrorMessage));
                 return new BaseResponse<ManagerResponse>
->>>>>>> 55acfabe
+
                 {
                     Success = false,
                     Message = "Không tìm thấy nhân viên."
                 };
             }
 
-<<<<<<< HEAD
+
             var userResponse = _mapper.Map<StaffUserResponse>(user);
             userResponse.Role = user.UserRoles.FirstOrDefault()?.Role.Name;
 
@@ -432,7 +426,7 @@
                     Success = false,
                     Message = "Tên đăng nhập, email hoặc mã nhân viên đã tồn tại."
                 };
-=======
+
             var userRepo = _unitOfWork.GetRepositoryByEntity<ApplicationUser>();
 
             if (await userRepo.GetQueryable().AnyAsync(u =>
@@ -459,7 +453,7 @@
                         Message = "Số điện thoại đã được sử dụng."
                     };
                 }
->>>>>>> 55acfabe
+
             }
 
             if (!string.IsNullOrEmpty(model.PhoneNumber))
@@ -654,7 +648,7 @@
             user.IsDeleted = true;
             user.LastUpdatedBy = adminRoleName;
             user.LastUpdatedDate = DateTime.Now;
-<<<<<<< HEAD
+
 
             await _unitOfWork.SaveChangesAsync();
             await InvalidateStaffCacheAsync();
@@ -685,7 +679,7 @@
             var validationResult = await _createSchoolNurseValidator.ValidateAsync(model);
             if (!validationResult.IsValid)
             {
-=======
+
 
             await _unitOfWork.SaveChangesAsync();
             await InvalidateStaffCacheAsync();
@@ -716,7 +710,7 @@
             var validationResult = await _createSchoolNurseValidator.ValidateAsync(model);
             if (!validationResult.IsValid)
             {
->>>>>>> 55acfabe
+
                 string errors = string.Join(", ", validationResult.Errors.Select(e => e.ErrorMessage));
                 return new BaseResponse<SchoolNurseResponse>
                 {
@@ -873,7 +867,7 @@
             user.LicenseNumber = model.LicenseNumber;
             user.Specialization = model.Specialization;
             user.LastUpdatedBy = adminRoleName;
-<<<<<<< HEAD
+
             user.LastUpdatedDate = DateTime.Now;
 
             await _unitOfWork.SaveChangesAsync();
@@ -1786,14 +1780,14 @@
             };
 
             await _unitOfWork.GetRepositoryByEntity<UserRole>().AddAsync(userRole);
-=======
+
             user.LastUpdatedDate = DateTime.Now;
 
->>>>>>> 55acfabe
+
             await _unitOfWork.SaveChangesAsync();
             await InvalidateStaffCacheAsync();
 
-<<<<<<< HEAD
+
             await _emailService.SendAccountCreationEmailAsync(user.Email, user.Username, defaultPassword);
             await InvalidateParentCacheAsync();
 
@@ -1898,7 +1892,7 @@
                 Success = true,
                 Data = parentResponse,
                 Message = "Tài khoản phụ huynh đã được cập nhật thành công."
-=======
+
             var schoolNurseResponse = _mapper.Map<SchoolNurseResponse>(user);
 
             return new BaseResponse<SchoolNurseResponse>
@@ -1906,12 +1900,12 @@
                 Success = true,
                 Data = schoolNurseResponse,
                 Message = "Tài khoản School Nurse đã được cập nhật thành công."
->>>>>>> 55acfabe
-            };
-        }
-        catch (Exception ex)
-        {
-<<<<<<< HEAD
+
+            };
+        }
+        catch (Exception ex)
+        {
+
             _logger.LogError(ex, "Error updating parent account");
             return new BaseResponse<ParentResponse>
             {
@@ -1985,7 +1979,7 @@
     #region Parent-Student Relationship Management
 
     public async Task<BaseResponse<bool>> LinkParentToStudentAsync(Guid parentId, Guid studentId)
-=======
+
             _logger.LogError(ex, "Error updating school nurse account");
             return new BaseResponse<SchoolNurseResponse>
             {
@@ -1996,7 +1990,7 @@
     }
 
     public async Task<BaseResponse<bool>> DeleteSchoolNurseAsync(Guid schoolNurseId)
->>>>>>> 55acfabe
+
     {
         try
         {
@@ -2005,13 +1999,13 @@
             var parent = await userRepo.GetQueryable()
                 .Include(u => u.UserRoles)
                 .ThenInclude(ur => ur.Role)
-<<<<<<< HEAD
+
                 .FirstOrDefaultAsync(u => u.Id == parentId && !u.IsDeleted &&
                                           u.UserRoles.Any(ur => ur.Role.Name == "PARENT"));
-=======
+
                 .FirstOrDefaultAsync(u => u.Id == schoolNurseId && !u.IsDeleted &&
                                           u.UserRoles.Any(ur => ur.Role.Name == "SCHOOLNURSE"));
->>>>>>> 55acfabe
+
 
             var student = await userRepo.GetQueryable()
                 .Include(u => u.UserRoles)
@@ -2024,25 +2018,25 @@
                 return new BaseResponse<bool>
                 {
                     Success = false,
-<<<<<<< HEAD
+
                     Message = "Không tìm thấy phụ huynh."
                 };
             }
 
             if (student == null)
-=======
+
                     Message = "Không tìm thấy School Nurse."
                 };
             }
 
             var canDeleteResult = await ValidateSchoolNurseDeletion(schoolNurseId);
             if (!canDeleteResult.CanDelete)
->>>>>>> 55acfabe
+
             {
                 return new BaseResponse<bool>
                 {
                     Success = false,
-<<<<<<< HEAD
+
                     Message = "Không tìm thấy học sinh."
                 };
             }
@@ -2058,7 +2052,7 @@
             await InvalidateStudentCacheAsync();
             await InvalidateParentCacheAsync();
 
-=======
+
                     Message = canDeleteResult.Reason
                 };
             }
@@ -2072,25 +2066,25 @@
             await _unitOfWork.SaveChangesAsync();
             await InvalidateStaffCacheAsync();
 
->>>>>>> 55acfabe
+
             return new BaseResponse<bool>
             {
                 Success = true,
                 Data = true,
-<<<<<<< HEAD
+
                 Message = "Liên kết phụ huynh với học sinh thành công."
-=======
+
                 Message = "School Nurse đã được xóa thành công."
->>>>>>> 55acfabe
-            };
-        }
-        catch (Exception ex)
-        {
-<<<<<<< HEAD
+               
+            };
+        }
+        catch (Exception ex)
+        {
+
             _logger.LogError(ex, "Error linking parent to student: {ParentId} -> {StudentId}", parentId, studentId);
             return new BaseResponse<bool>
             {
-=======
+
             _logger.LogError(ex, "Error deleting school nurse: {SchoolNurseId}", schoolNurseId);
             return new BaseResponse<bool>
             {
@@ -3013,7 +3007,7 @@
             _logger.LogError(ex, "Error linking parent to student: {ParentId} -> {StudentId}", parentId, studentId);
             return new BaseResponse<bool>
             {
->>>>>>> 55acfabe
+
                 Success = false,
                 Data = false,
                 Message = $"Lỗi liên kết phụ huynh với học sinh: {ex.Message}"
@@ -3395,7 +3389,7 @@
             if (hasAppointments)
             {
                 return (false, "Không thể xóa học sinh đã có lịch hẹn tư vấn.");
-<<<<<<< HEAD
+
             }
 
             var hasVaccinationRecords = await _unitOfWork.GetRepositoryByEntity<VaccinationRecord>().GetQueryable()
@@ -3406,7 +3400,7 @@
                 return (false, "Không thể xóa học sinh đã có hồ sơ tiêm chủng.");
             }
 
-=======
+
             }
 
             var hasVaccinationRecords = await _unitOfWork.GetRepositoryByEntity<VaccinationRecord>().GetQueryable()
@@ -3417,7 +3411,7 @@
                 return (false, "Không thể xóa học sinh đã có hồ sơ tiêm chủng.");
             }
 
->>>>>>> 55acfabe
+
             return (true, "Có thể xóa học sinh.");
         }
         catch (Exception ex)
