﻿using AutoMapper;
using FluentValidation;
using Microsoft.EntityFrameworkCore;
using Microsoft.Extensions.Logging;
using SchoolMedicalManagementSystem.BusinessLogicLayer.Models.Requests.MedicalRecordRequest;
using SchoolMedicalManagementSystem.BusinessLogicLayer.Models.Responses.BaseResponse;
using SchoolMedicalManagementSystem.BusinessLogicLayer.Models.Responses.MedicalCondition;
using SchoolMedicalManagementSystem.BusinessLogicLayer.Models.Responses.MedicalRecordResponse;
using SchoolMedicalManagementSystem.BusinessLogicLayer.ServiceContracts;
using SchoolMedicalManagementSystem.DataAccessLayer.Entities;
using SchoolMedicalManagementSystem.DataAccessLayer.Enums;
using SchoolMedicalManagementSystem.DataAccessLayer.UnitOfWorks.Interfaces;

namespace SchoolMedicalManagementSystem.BusinessLogicLayer.Services;

public class MedicalRecordService : IMedicalRecordService
{
    private readonly IMapper _mapper;
    private readonly IUnitOfWork _unitOfWork;
    private readonly ICacheService _cacheService;
    private readonly ILogger<MedicalRecordService> _logger;

    private readonly IValidator<CreateMedicalRecordRequest> _createMedicalRecordValidator;
    private readonly IValidator<UpdateMedicalRecordRequest> _updateMedicalRecordValidator;

    private const string MEDICAL_RECORD_CACHE_PREFIX = "medical_record";
    private const string MEDICAL_RECORD_LIST_PREFIX = "medical_records_list";
    private const string MEDICAL_RECORD_CACHE_SET = "medical_record_cache_keys";

    private const string STUDENT_CACHE_PREFIX = "student";
    private const string STUDENT_LIST_PREFIX = "students_list";
    private const string PARENT_CACHE_PREFIX = "parent";
    private const string PARENT_LIST_PREFIX = "parents_list";
    private const string STATISTICS_PREFIX = "statistics";

    public MedicalRecordService(
        IMapper mapper,
        IUnitOfWork unitOfWork,
        ICacheService cacheService,
        ILogger<MedicalRecordService> logger,
        IValidator<CreateMedicalRecordRequest> createMedicalRecordValidator,
        IValidator<UpdateMedicalRecordRequest> updateMedicalRecordValidator)
    {
        _mapper = mapper;
        _unitOfWork = unitOfWork;
        _cacheService = cacheService;
        _logger = logger;
        _createMedicalRecordValidator = createMedicalRecordValidator;
        _updateMedicalRecordValidator = updateMedicalRecordValidator;
    }

    #region Medical Record Management

    public async Task<BaseListResponse<MedicalRecordResponse>> GetMedicalRecordsAsync(
        int pageIndex,
        int pageSize,
        string searchTerm,
        string orderBy,
        string bloodType = null,
        bool? hasAllergies = null,
        bool? hasChronicDisease = null,
        bool? needsUpdate = null,
        CancellationToken cancellationToken = default)
    {
        try
        {
            var cacheKey = _cacheService.GenerateCacheKey(
                MEDICAL_RECORD_LIST_PREFIX,
                pageIndex.ToString(),
                pageSize.ToString(),
                searchTerm ?? "",
                orderBy ?? "",
                bloodType ?? "",
                hasAllergies?.ToString() ?? "",
                hasChronicDisease?.ToString() ?? "",
                needsUpdate?.ToString() ?? ""
            );

            var cachedResult = await _cacheService.GetAsync<BaseListResponse<MedicalRecordResponse>>(cacheKey);
            if (cachedResult != null)
            {
                _logger.LogDebug("Medical records list found in cache");
                return cachedResult;
            }

            var query = _unitOfWork.GetRepositoryByEntity<MedicalRecord>().GetQueryable()
                .Include(mr => mr.Student)
                .Include(mr => mr.MedicalConditions.Where(mc => !mc.IsDeleted))
                .Where(mr => !mr.IsDeleted && !mr.Student.IsDeleted)
                .AsQueryable();

            query = ApplyMedicalRecordFilters(query, searchTerm, bloodType, hasAllergies, hasChronicDisease,
                needsUpdate);
            query = ApplyMedicalRecordOrdering(query, orderBy);

            var totalCount = await query.CountAsync(cancellationToken);
            var medicalRecords = await query
                .Skip((pageIndex - 1) * pageSize)
                .Take(pageSize)
                .ToListAsync(cancellationToken);

            var responses = medicalRecords.Select(MapToMedicalRecordResponse).ToList();

            var result = BaseListResponse<MedicalRecordResponse>.SuccessResult(
                responses,
                totalCount,
                pageSize,
                pageIndex,
                "Lấy danh sách hồ sơ y tế thành công.");

            await _cacheService.SetAsync(cacheKey, result, TimeSpan.FromMinutes(5));
            await _cacheService.AddToTrackingSetAsync(cacheKey, MEDICAL_RECORD_CACHE_SET);

            return result;
        }
        catch (Exception ex)
        {
            _logger.LogError(ex, "Error retrieving medical records");
            return BaseListResponse<MedicalRecordResponse>.ErrorResult("Lỗi lấy danh sách hồ sơ y tế.");
        }
    }

    public async Task<BaseResponse<MedicalRecordDetailResponse>> GetMedicalRecordByIdAsync(Guid recordId)
    {
        try
        {
            var cacheKey = _cacheService.GenerateCacheKey(MEDICAL_RECORD_CACHE_PREFIX, recordId.ToString());
            var cachedResponse = await _cacheService.GetAsync<BaseResponse<MedicalRecordDetailResponse>>(cacheKey);

            if (cachedResponse != null)
            {
                _logger.LogDebug("Medical record found in cache: {RecordId}", recordId);
                return cachedResponse;
            }

            var recordRepo = _unitOfWork.GetRepositoryByEntity<MedicalRecord>();
            var medicalRecord = await recordRepo.GetQueryable()
                .Include(mr => mr.Student)
                .Include(mr => mr.MedicalConditions.Where(mc => !mc.IsDeleted))
                .Include(mr => mr.VaccinationRecords.Where(vr => !vr.IsDeleted))
                .ThenInclude(vr => vr.VaccinationType)
                .Include(mr => mr.VisionRecords.Where(vr => !vr.IsDeleted))
                .Include(mr => mr.HearingRecords.Where(hr => !hr.IsDeleted))
                .Include(mr => mr.PhysicalRecords.Where(pr => !pr.IsDeleted))
                .Where(mr => mr.Id == recordId && !mr.IsDeleted)
                .FirstOrDefaultAsync();

            if (medicalRecord == null)
            {
                return new BaseResponse<MedicalRecordDetailResponse>
                {
                    Success = false,
                    Message = "Không tìm thấy hồ sơ y tế."
                };
            }

            var recordResponse = MapToMedicalRecordDetailResponse(medicalRecord);

            var response = new BaseResponse<MedicalRecordDetailResponse>
            {
                Success = true,
                Data = recordResponse,
                Message = "Lấy thông tin hồ sơ y tế thành công."
            };

            await _cacheService.SetAsync(cacheKey, response, TimeSpan.FromMinutes(15));
            await _cacheService.AddToTrackingSetAsync(cacheKey, MEDICAL_RECORD_CACHE_SET);

            return response;
        }
        catch (Exception ex)
        {
            _logger.LogError(ex, "Error getting medical record by ID: {RecordId}", recordId);
            return new BaseResponse<MedicalRecordDetailResponse>
            {
                Success = false,
                Message = $"Lỗi lấy thông tin hồ sơ y tế: {ex.Message}"
            };
        }
    }

    public async Task<BaseResponse<MedicalRecordDetailResponse>> GetMedicalRecordByStudentIdAsync(Guid studentId)
    {
        try
        {
            var cacheKey = _cacheService.GenerateCacheKey(MEDICAL_RECORD_CACHE_PREFIX, "student", studentId.ToString());
            var cachedResponse = await _cacheService.GetAsync<BaseResponse<MedicalRecordDetailResponse>>(cacheKey);

            if (cachedResponse != null)
            {
                _logger.LogDebug("Medical record found in cache for student: {StudentId}", studentId);
                return cachedResponse;
            }

            var recordRepo = _unitOfWork.GetRepositoryByEntity<MedicalRecord>();
            var medicalRecord = await recordRepo.GetQueryable()
                .Include(mr => mr.Student)
                .Include(mr => mr.MedicalConditions.Where(mc => !mc.IsDeleted))
                .Include(mr => mr.VaccinationRecords.Where(vr => !vr.IsDeleted))
<<<<<<< HEAD
                .ThenInclude(vr => vr.VaccinationType) // Đảm bảo tải VaccinationType
                .AsNoTracking()
=======
                .ThenInclude(vr => vr.VaccinationType)
                .Include(mr => mr.VisionRecords.Where(vr => !vr.IsDeleted))
                .Include(mr => mr.HearingRecords.Where(hr => !hr.IsDeleted))
                .Include(mr => mr.PhysicalRecords.Where(pr => !pr.IsDeleted))
>>>>>>> a955e844
                .Where(mr => mr.UserId == studentId && !mr.IsDeleted)
                .FirstOrDefaultAsync();

            if (medicalRecord == null)
            {
                _logger.LogDebug("No medical record found for student: {StudentId}", studentId);
                return new BaseResponse<MedicalRecordDetailResponse>
                {
                    Success = false,
                    Message = "Không tìm thấy hồ sơ y tế cho học sinh này."
                };
            }

            _logger.LogDebug("Found {Count} active vaccination records for student {StudentId}",
                medicalRecord.VaccinationRecords?.Count ?? 0, studentId);
            foreach (var vr in medicalRecord.VaccinationRecords)
            {
                _logger.LogDebug("VaccinationRecord: Id={Id}, VaccineTypeId={VaccineTypeId}, VaccineType={VaccineTypeIdFromType}, VaccineTypeName={VaccineTypeName}, IsVaccinationTypeNull={IsVaccinationTypeNull}",
                    vr.Id, vr.VaccinationTypeId, vr.VaccinationType?.Id, vr.VaccinationType?.Name ?? "null", vr.VaccinationType == null);
            }

            // Thêm log chi tiết trước khi ánh xạ
            _logger.LogDebug("Starting mapping for MedicalRecord with Id: {MedicalRecordId}", medicalRecord.Id);
            var recordResponse = MapToMedicalRecordDetailResponse(medicalRecord);

<<<<<<< HEAD
            // Log dữ liệu sau khi ánh xạ để kiểm tra
            if (recordResponse.VaccinationRecords != null)
            {
                foreach (var vrResponse in recordResponse.VaccinationRecords)
                {
                    _logger.LogDebug("Mapped VaccinationRecord Response: Id={Id}, VaccineTypeId={VaccineTypeId}, VaccinationTypeName={VaccinationTypeName}",
                        vrResponse.Id, vrResponse.VaccinationTypeId, vrResponse.VaccinationTypeName);
                }
            }

            var response = new BaseResponse<MedicalRecordDetailResponse>
=======
            var response = new BaseResponse<MedicalRecordDetailResponse>    
>>>>>>> a955e844
            {
                Success = true,
                Data = recordResponse,
                Message = "Lấy thông tin hồ sơ y tế thành công."
            };

            await _cacheService.SetAsync(cacheKey, response, TimeSpan.FromMinutes(15));
            await _cacheService.AddToTrackingSetAsync(cacheKey, MEDICAL_RECORD_CACHE_SET);

            return response;
        }
        catch (Exception ex)
        {
            _logger.LogError(ex, "Error getting medical record for student: {StudentId}", studentId);
            return new BaseResponse<MedicalRecordDetailResponse>
            {
                Success = false,
                Message = $"Lỗi lấy thông tin hồ sơ y tế: {ex.Message}"
            };
        }
    }

    public async Task<BaseResponse<MedicalRecordDetailResponse>> CreateMedicalRecordAsync(
        CreateMedicalRecordRequest model)
    {
        try
        {
            var validationResult = await _createMedicalRecordValidator.ValidateAsync(model);
            if (!validationResult.IsValid)
            {
                string errors = string.Join(", ", validationResult.Errors.Select(e => e.ErrorMessage));
                return new BaseResponse<MedicalRecordDetailResponse>
                {
                    Success = false,
                    Message = errors
                };
            }

            var userRepo = _unitOfWork.GetRepositoryByEntity<ApplicationUser>();
            var student = await userRepo.GetQueryable()
                .Include(u => u.UserRoles)
                .ThenInclude(ur => ur.Role)
                .Include(u => u.MedicalRecord)
                .FirstOrDefaultAsync(u => u.Id == model.UserId && !u.IsDeleted);

            if (student == null)
            {
                return new BaseResponse<MedicalRecordDetailResponse>
                {
                    Success = false,
                    Message = "Không tìm thấy học sinh."
                };
            }

            if (!student.UserRoles.Any(ur => ur.Role.Name == "STUDENT"))
            {
                return new BaseResponse<MedicalRecordDetailResponse>
                {
                    Success = false,
                    Message = "Người dùng không phải là học sinh."
                };
            }

            if (student.MedicalRecord != null && !student.MedicalRecord.IsDeleted)
            {
                return new BaseResponse<MedicalRecordDetailResponse>
                {
                    Success = false,
                    Message = "Học sinh đã có hồ sơ y tế."
                };
            }

            var schoolNurseRoleName = await GetSchoolNurseRoleName();

            var medicalRecord = _mapper.Map<MedicalRecord>(model);
            medicalRecord.Id = Guid.NewGuid();
            medicalRecord.CreatedBy = schoolNurseRoleName;
            medicalRecord.CreatedDate = DateTime.Now;

            var recordRepo = _unitOfWork.GetRepositoryByEntity<MedicalRecord>();
            await recordRepo.AddAsync(medicalRecord);
            await _unitOfWork.SaveChangesAsync();

            await InvalidateAllCachesAsync();

            medicalRecord = await recordRepo.GetQueryable()
                .Include(mr => mr.Student)
                .Include(mr => mr.MedicalConditions.Where(mc => !mc.IsDeleted))
                .Include(mr => mr.VaccinationRecords.Where(vr => !vr.IsDeleted))
                .ThenInclude(vr => vr.VaccinationType)
                .FirstOrDefaultAsync(mr => mr.Id == medicalRecord.Id);

            var recordResponse = MapToMedicalRecordDetailResponse(medicalRecord);

            return new BaseResponse<MedicalRecordDetailResponse>
            {
                Success = true,
                Data = recordResponse,
                Message = "Tạo hồ sơ y tế thành công."
            };
        }
        catch (Exception ex)
        {
            _logger.LogError(ex, "Error creating medical record");
            return new BaseResponse<MedicalRecordDetailResponse>
            {
                Success = false,
                Message = $"Lỗi tạo hồ sơ y tế: {ex.Message}"
            };
        }
    }

    public async Task<BaseResponse<MedicalRecordDetailResponse>> UpdateMedicalRecordAsync(Guid recordId,
        UpdateMedicalRecordRequest model)
    {
        try
        {
            var validationResult = await _updateMedicalRecordValidator.ValidateAsync(model);
            if (!validationResult.IsValid)
            {
                string errors = string.Join(", ", validationResult.Errors.Select(e => e.ErrorMessage));
                return new BaseResponse<MedicalRecordDetailResponse>
                {
                    Success = false,
                    Message = errors
                };
            }

            var recordRepo = _unitOfWork.GetRepositoryByEntity<MedicalRecord>();
            var medicalRecord = await recordRepo.GetQueryable()
                .Include(mr => mr.Student)
                .Include(mr => mr.MedicalConditions.Where(mc => !mc.IsDeleted))
                .Include(mr => mr.VaccinationRecords.Where(vr => !vr.IsDeleted))
                .ThenInclude(vr => vr.VaccinationType)
                .FirstOrDefaultAsync(mr => mr.Id == recordId && !mr.IsDeleted);

            if (medicalRecord == null)
            {
                return new BaseResponse<MedicalRecordDetailResponse>
                {
                    Success = false,
                    Message = "Không tìm thấy hồ sơ y tế."
                };
            }

            var schoolNurseRoleName = await GetSchoolNurseRoleName();

            if (!string.IsNullOrEmpty(model.BloodType))
                medicalRecord.BloodType = model.BloodType;

            if (!string.IsNullOrEmpty(model.EmergencyContact))
                medicalRecord.EmergencyContact = model.EmergencyContact;

            if (!string.IsNullOrEmpty(model.EmergencyContactPhone))
                medicalRecord.EmergencyContactPhone = model.EmergencyContactPhone;

            medicalRecord.LastUpdatedBy = schoolNurseRoleName;
            medicalRecord.LastUpdatedDate = DateTime.Now;

            await _unitOfWork.SaveChangesAsync();
            await InvalidateAllCachesAsync();

            var recordResponse = MapToMedicalRecordDetailResponse(medicalRecord);

            return new BaseResponse<MedicalRecordDetailResponse>
            {
                Success = true,
                Data = recordResponse,
                Message = "Cập nhật hồ sơ y tế thành công."
            };
        }
        catch (Exception ex)
        {
            _logger.LogError(ex, "Error updating medical record");
            return new BaseResponse<MedicalRecordDetailResponse>
            {
                Success = false,
                Message = $"Lỗi cập nhật hồ sơ y tế: {ex.Message}"
            };
        }
    }

    public async Task<BaseResponse<MedicalRecordDetailResponse>> UpdateMedicalRecordByParentAsync(
    Guid studentId,
    UpdateMedicalRecordByParentRequest model,
    Guid parentId)
    {
        try
        {
            // Xác thực phụ huynh
            var userRepo = _unitOfWork.GetRepositoryByEntity<ApplicationUser>();
            var student = await userRepo.GetQueryable()
                .Include(u => u.Parent)
                .FirstOrDefaultAsync(u => u.Id == studentId && !u.IsDeleted);

            if (student == null)
            {
                return new BaseResponse<MedicalRecordDetailResponse>
                {
                    Success = false,
                    Message = "Không tìm thấy học sinh."
                };
            }

            if (student.ParentId == null || student.ParentId != parentId)
            {
                return new BaseResponse<MedicalRecordDetailResponse>
                {
                    Success = false,
                    Message = "Bạn không có quyền chỉnh sửa hồ sơ y tế của học sinh này."
                };
            }

            // Lấy MedicalRecord và các bản ghi liên quan
            var recordRepo = _unitOfWork.GetRepositoryByEntity<MedicalRecord>();
            var medicalRecord = await recordRepo.GetQueryable()
                .Include(mr => mr.VisionRecords.Where(vr => !vr.IsDeleted))
                .Include(mr => mr.HearingRecords.Where(hr => !hr.IsDeleted))
                .Include(mr => mr.PhysicalRecords.Where(pr => !pr.IsDeleted))
                .FirstOrDefaultAsync(mr => mr.UserId == studentId && !mr.IsDeleted);

            if (medicalRecord == null)
            {
                return new BaseResponse<MedicalRecordDetailResponse>
                {
                    Success = false,
                    Message = "Không tìm thấy hồ sơ y tế cho học sinh này."
                };
            }

            // Cập nhật MedicalRecord
            if (!string.IsNullOrEmpty(model.BloodType))
                medicalRecord.BloodType = model.BloodType;
            if (!string.IsNullOrEmpty(model.EmergencyContact))
                medicalRecord.EmergencyContact = model.EmergencyContact;
            if (!string.IsNullOrEmpty(model.EmergencyContactPhone))
                medicalRecord.EmergencyContactPhone = model.EmergencyContactPhone;

            medicalRecord.LastUpdatedBy = "PARENT"; // Hoặc lấy từ một nguồn khác nếu cần
            medicalRecord.LastUpdatedDate = DateTime.Now;

            // Cập nhật VisionRecord (tạo hoặc cập nhật bản ghi mới nhất)
            var visionRecord = medicalRecord.VisionRecords.OrderByDescending(vr => vr.CreatedDate).FirstOrDefault();
            if (visionRecord != null)
            {
                if (model.LeftEye.HasValue) visionRecord.LeftEye = model.LeftEye.Value;
                if (model.RightEye.HasValue) visionRecord.RightEye = model.RightEye.Value;
                if (model.CheckDate.HasValue) visionRecord.CheckDate = model.CheckDate.Value;
                if (!string.IsNullOrEmpty(model.Comments)) visionRecord.Comments = model.Comments;
                visionRecord.LastUpdatedDate = DateTime.Now;
            }
            else
            {
                visionRecord = new VisionRecord
                {
                    Id = Guid.NewGuid(),
                    MedicalRecordId = medicalRecord.Id,
                    LeftEye = model.LeftEye ?? 0,
                    RightEye = model.RightEye ?? 0,
                    CheckDate = model.CheckDate ?? DateTime.Now,
                    Comments = model.Comments,
                    RecordedBy = parentId, // Gán parentId làm RecordedBy
                    CreatedDate = DateTime.Now,
                    LastUpdatedDate = DateTime.Now
                };
                await _unitOfWork.GetRepositoryByEntity<VisionRecord>().AddAsync(visionRecord);
            }

            // Cập nhật HearingRecord
            var hearingRecord = medicalRecord.HearingRecords.OrderByDescending(hr => hr.CreatedDate).FirstOrDefault();
            if (hearingRecord != null)
            {
                if (!string.IsNullOrEmpty(model.LeftEar)) hearingRecord.LeftEar = model.LeftEar;
                if (!string.IsNullOrEmpty(model.RightEar)) hearingRecord.RightEar = model.RightEar;
                if (model.CheckDateHearing.HasValue) hearingRecord.CheckDate = model.CheckDateHearing.Value;
                if (!string.IsNullOrEmpty(model.CommentsHearing)) hearingRecord.Comments = model.CommentsHearing;
                hearingRecord.LastUpdatedDate = DateTime.Now;
            }
            else
            {
                hearingRecord = new HearingRecord
                {
                    Id = Guid.NewGuid(),
                    MedicalRecordId = medicalRecord.Id,
                    LeftEar = model.LeftEar ?? "Not recorded",
                    RightEar = model.RightEar ?? "Not recorded",
                    CheckDate = model.CheckDateHearing ?? DateTime.Now,
                    Comments = model.CommentsHearing,
                    RecordedBy = parentId,
                    CreatedDate = DateTime.Now,
                    LastUpdatedDate = DateTime.Now
                };
                await _unitOfWork.GetRepositoryByEntity<HearingRecord>().AddAsync(hearingRecord);
            }

            // Cập nhật PhysicalRecord
            var physicalRecord = medicalRecord.PhysicalRecords.OrderByDescending(pr => pr.CreatedDate).FirstOrDefault();
            if (physicalRecord != null)
            {
                if (model.Height.HasValue) physicalRecord.Height = model.Height.Value;
                if (model.Weight.HasValue) physicalRecord.Weight = model.Weight.Value;
                if (model.BMI.HasValue) physicalRecord.BMI = model.BMI.Value;
                if (model.CheckDatePhysical.HasValue) physicalRecord.CheckDate = model.CheckDatePhysical.Value;
                if (!string.IsNullOrEmpty(model.CommentsPhysical)) physicalRecord.Comments = model.CommentsPhysical;
                physicalRecord.LastUpdatedDate = DateTime.Now;
            }
            else
            {
                physicalRecord = new PhysicalRecord
                {
                    Id = Guid.NewGuid(),
                    MedicalRecordId = medicalRecord.Id,
                    Height = model.Height ?? 0,
                    Weight = model.Weight ?? 0,
                    BMI = model.BMI ?? 0,
                    CheckDate = model.CheckDatePhysical ?? DateTime.Now,
                    Comments = model.CommentsPhysical,
                    RecordedBy = parentId,
                    CreatedDate = DateTime.Now,
                    LastUpdatedDate = DateTime.Now
                };
                await _unitOfWork.GetRepositoryByEntity<PhysicalRecord>().AddAsync(physicalRecord);
            }

            await _unitOfWork.SaveChangesAsync();
            await InvalidateAllCachesAsync();

            // Lấy lại dữ liệu để trả về response
            medicalRecord = await recordRepo.GetQueryable()
                .Include(mr => mr.Student)
                .Include(mr => mr.MedicalConditions.Where(mc => !mc.IsDeleted))
                .Include(mr => mr.VisionRecords.Where(vr => !vr.IsDeleted))
                .Include(mr => mr.HearingRecords.Where(hr => !hr.IsDeleted))
                .Include(mr => mr.PhysicalRecords.Where(pr => !pr.IsDeleted))
                .FirstOrDefaultAsync(mr => mr.Id == medicalRecord.Id);

            var recordResponse = MapToMedicalRecordDetailResponse(medicalRecord);

            return new BaseResponse<MedicalRecordDetailResponse>
            {
                Success = true,
                Data = recordResponse,
                Message = "Cập nhật hồ sơ y tế thành công."
            };
        }
        catch (Exception ex)
        {
            _logger.LogError(ex, "Error updating medical record by parent for student: {StudentId}", studentId);
            return new BaseResponse<MedicalRecordDetailResponse>
            {
                Success = false,
                Message = $"Lỗi cập nhật hồ sơ y tế: {ex.Message}"
            };
        }
    }

    public async Task<BaseResponse<bool>> DeleteMedicalRecordAsync(Guid recordId)
    {
        try
        {
            var recordRepo = _unitOfWork.GetRepositoryByEntity<MedicalRecord>();
            var medicalRecord = await recordRepo.GetQueryable()
                .FirstOrDefaultAsync(mr => mr.Id == recordId && !mr.IsDeleted);

            if (medicalRecord == null)
            {
                return new BaseResponse<bool>
                {
                    Success = false,
                    Message = "Không tìm thấy hồ sơ y tế."
                };
            }

            var schoolNurseRoleName = await GetSchoolNurseRoleName();

            medicalRecord.IsDeleted = true;
            medicalRecord.LastUpdatedBy = schoolNurseRoleName;
            medicalRecord.LastUpdatedDate = DateTime.Now;

            await _unitOfWork.SaveChangesAsync();
            await InvalidateAllCachesAsync();

            return new BaseResponse<bool>
            {
                Success = true,
                Data = true,
                Message = "Xóa hồ sơ y tế thành công."
            };
        }
        catch (Exception ex)
        {
            _logger.LogError(ex, "Error deleting medical record: {RecordId}", recordId);
            return new BaseResponse<bool>
            {
                Success = false,
                Data = false,
                Message = $"Lỗi xóa hồ sơ y tế: {ex.Message}"
            };
        }
    }

    #endregion

    #region Helper Methods

    private async Task<string> GetSchoolNurseRoleName()
    {
        try
        {
            var schoolNurseRole = await _unitOfWork.GetRepositoryByEntity<Role>().GetQueryable()
                .FirstOrDefaultAsync(r => r.Name == "SCHOOLNURSE");

            return schoolNurseRole?.Name ?? "SCHOOLNURSE";
        }
        catch (Exception ex)
        {
            _logger.LogError(ex, "Error getting school nurse role name");
            return "SCHOOLNURSE";
        }
    }

    private MedicalRecordResponse MapToMedicalRecordResponse(MedicalRecord medicalRecord)
    {
        var response = _mapper.Map<MedicalRecordResponse>(medicalRecord);

        if (medicalRecord.Student != null)
        {
            response.StudentName = medicalRecord.Student.FullName;
            response.StudentCode = medicalRecord.Student.StudentCode;
        }

        if (medicalRecord.MedicalConditions != null)
        {
            var activeConditions = medicalRecord.MedicalConditions.Where(mc => !mc.IsDeleted).ToList();
            response.AllergyCount = activeConditions.Count(mc => mc.Type == MedicalConditionType.Allergy);
            response.ChronicDiseaseCount = activeConditions.Count(mc => mc.Type == MedicalConditionType.ChronicDisease);
        }

        var sixMonthsAgo = DateTime.Now.AddMonths(-6);
        response.NeedsUpdate = medicalRecord.LastUpdatedDate == null || medicalRecord.LastUpdatedDate < sixMonthsAgo;

        return response;
    }

    private MedicalRecordDetailResponse MapToMedicalRecordDetailResponse(MedicalRecord medicalRecord)
    {
        var response = _mapper.Map<MedicalRecordDetailResponse>(medicalRecord);

        if (medicalRecord.Student != null)
        {
            response.StudentName = medicalRecord.Student.FullName;
            response.StudentCode = medicalRecord.Student.StudentCode;
        }

        if (medicalRecord.MedicalConditions != null)
        {
            var activeConditions = medicalRecord.MedicalConditions.Where(mc => !mc.IsDeleted).ToList();
            response.MedicalConditions = _mapper.Map<List<MedicalConditionResponse>>(activeConditions);
        }

        if (medicalRecord.VaccinationRecords != null)
        {
            var activeVaccinations = medicalRecord.VaccinationRecords.Where(vr => !vr.IsDeleted).ToList();
            _logger.LogDebug("Mapping {Count} active vaccination records for MedicalRecord Id: {MedicalRecordId}", activeVaccinations.Count, medicalRecord.Id);
            response.VaccinationRecords = _mapper.Map<List<VaccinationRecordResponse>>(activeVaccinations);

            // Thêm log để kiểm tra dữ liệu sau ánh xạ
            foreach (var vr in response.VaccinationRecords)
            {
                _logger.LogDebug("Mapped VaccinationRecord: Id={Id}, VaccineTypeId={VaccineTypeId}, VaccinationTypeName={VaccinationTypeName} for MedicalRecord Id: {MedicalRecordId}",
                    vr.Id, vr.VaccinationTypeId, vr.VaccinationTypeName, medicalRecord.Id);
            }
        }

        var sixMonthsAgo = DateTime.Now.AddMonths(-6);
        response.NeedsUpdate = medicalRecord.LastUpdatedDate == null || medicalRecord.LastUpdatedDate < sixMonthsAgo;

        // Ánh xạ và sắp xếp VisionRecords (mới nhất lên đầu)
        if (medicalRecord.VisionRecords != null)
        {
            response.VisionRecords = medicalRecord.VisionRecords
                .Where(vr => !vr.IsDeleted)
                .OrderByDescending(vr => vr.CheckDate)
                .Select(vr => new VisionRecordResponse
                {
                    LeftEye = vr.LeftEye,
                    RightEye = vr.RightEye,
                    CheckDate = vr.CheckDate,
                    Comments = vr.Comments,
                    RecordedBy = vr.RecordedBy
                }).ToList();
        }

        // Ánh xạ và sắp xếp HearingRecords (mới nhất lên đầu)
        if (medicalRecord.HearingRecords != null)
        {
            response.HearingRecords = medicalRecord.HearingRecords
                .Where(hr => !hr.IsDeleted)
                .OrderByDescending(hr => hr.CheckDate)
                .Select(hr => new HearingRecordResponse
                {
                    LeftEar = hr.LeftEar,
                    RightEar = hr.RightEar,
                    CheckDate = hr.CheckDate,
                    Comments = hr.Comments,
                    RecordedBy = hr.RecordedBy
                }).ToList();
        }

        // Ánh xạ và sắp xếp PhysicalRecords (mới nhất lên đầu)
        if (medicalRecord.PhysicalRecords != null)
        {
            response.PhysicalRecords = medicalRecord.PhysicalRecords
                .Where(pr => !pr.IsDeleted)
                .OrderByDescending(pr => pr.CheckDate)
                .Select(pr => new PhysicalRecordResponse
                {
                    Height = pr.Height,
                    Weight = pr.Weight,
                    BMI = pr.BMI,
                    CheckDate = pr.CheckDate,
                    Comments = pr.Comments,
                    RecordedBy = pr.RecordedBy
                }).ToList();
        }

        return response;
    }

    private IQueryable<MedicalRecord> ApplyMedicalRecordFilters(
        IQueryable<MedicalRecord> query,
        string searchTerm,
        string bloodType,
        bool? hasAllergies,
        bool? hasChronicDisease,
        bool? needsUpdate)
    {
        if (!string.IsNullOrEmpty(searchTerm))
        {
            searchTerm = searchTerm.ToLower();
            query = query.Where(mr =>
                mr.Student.FullName.ToLower().Contains(searchTerm) ||
                mr.Student.StudentCode.ToLower().Contains(searchTerm) ||
                mr.EmergencyContact.ToLower().Contains(searchTerm));
        }

        if (!string.IsNullOrEmpty(bloodType))
        {
            query = query.Where(mr => mr.BloodType == bloodType);
        }

        if (hasAllergies.HasValue)
        {
            if (hasAllergies.Value)
            {
                query = query.Where(mr =>
                    mr.MedicalConditions.Any(mc => mc.Type == MedicalConditionType.Allergy && !mc.IsDeleted));
            }
            else
            {
                query = query.Where(mr =>
                    !mr.MedicalConditions.Any(mc => mc.Type == MedicalConditionType.Allergy && !mc.IsDeleted));
            }
        }

        if (hasChronicDisease.HasValue)
        {
            if (hasChronicDisease.Value)
            {
                query = query.Where(mr =>
                    mr.MedicalConditions.Any(mc => mc.Type == MedicalConditionType.ChronicDisease && !mc.IsDeleted));
            }
            else
            {
                query = query.Where(mr =>
                    !mr.MedicalConditions.Any(mc => mc.Type == MedicalConditionType.ChronicDisease && !mc.IsDeleted));
            }
        }

        if (needsUpdate.HasValue)
        {
            var sixMonthsAgo = DateTime.Now.AddMonths(-6);
            if (needsUpdate.Value)
            {
                query = query.Where(mr => mr.LastUpdatedDate == null || mr.LastUpdatedDate < sixMonthsAgo);
            }
            else
            {
                query = query.Where(mr => mr.LastUpdatedDate != null && mr.LastUpdatedDate >= sixMonthsAgo);
            }
        }

        return query;
    }

    private IQueryable<MedicalRecord> ApplyMedicalRecordOrdering(IQueryable<MedicalRecord> query, string orderBy)
    {
        return orderBy?.ToLower() switch
        {
            "studentname" => query.OrderBy(mr => mr.Student.FullName),
            "studentname_desc" => query.OrderByDescending(mr => mr.Student.FullName),
            "studentcode" => query.OrderBy(mr => mr.Student.StudentCode),
            "studentcode_desc" => query.OrderByDescending(mr => mr.Student.StudentCode),
            "bloodtype" => query.OrderBy(mr => mr.BloodType),
            "bloodtype_desc" => query.OrderByDescending(mr => mr.BloodType),
            "lastupdated" => query.OrderBy(mr => mr.LastUpdatedDate ?? mr.CreatedDate),
            "lastupdated_desc" => query.OrderByDescending(mr => mr.LastUpdatedDate ?? mr.CreatedDate),
            "createdate" => query.OrderBy(mr => mr.CreatedDate),
            "createdate_desc" => query.OrderByDescending(mr => mr.CreatedDate),
            _ => query.OrderByDescending(mr => mr.LastUpdatedDate ?? mr.CreatedDate)
        };
    }

    private async Task InvalidateAllCachesAsync()
    {
        try
        {
            _logger.LogDebug("Starting comprehensive cache invalidation for medical records");

            await Task.WhenAll(
                _cacheService.RemoveByPrefixAsync(MEDICAL_RECORD_CACHE_PREFIX),
                _cacheService.RemoveByPrefixAsync(MEDICAL_RECORD_LIST_PREFIX),
                _cacheService.RemoveByPrefixAsync(STUDENT_CACHE_PREFIX),
                _cacheService.RemoveByPrefixAsync(STUDENT_LIST_PREFIX),
                _cacheService.RemoveByPrefixAsync(PARENT_CACHE_PREFIX),
                _cacheService.RemoveByPrefixAsync(PARENT_LIST_PREFIX),
                _cacheService.RemoveByPrefixAsync(STATISTICS_PREFIX)
            );

            await Task.Delay(100);

            _logger.LogDebug("Completed comprehensive cache invalidation for medical records");
        }
        catch (Exception ex)
        {
            _logger.LogError(ex, "Error in comprehensive cache invalidation for medical records");
        }
    }

    #endregion
}<|MERGE_RESOLUTION|>--- conflicted
+++ resolved
@@ -197,15 +197,10 @@
                 .Include(mr => mr.Student)
                 .Include(mr => mr.MedicalConditions.Where(mc => !mc.IsDeleted))
                 .Include(mr => mr.VaccinationRecords.Where(vr => !vr.IsDeleted))
-<<<<<<< HEAD
-                .ThenInclude(vr => vr.VaccinationType) // Đảm bảo tải VaccinationType
-                .AsNoTracking()
-=======
                 .ThenInclude(vr => vr.VaccinationType)
                 .Include(mr => mr.VisionRecords.Where(vr => !vr.IsDeleted))
                 .Include(mr => mr.HearingRecords.Where(hr => !hr.IsDeleted))
                 .Include(mr => mr.PhysicalRecords.Where(pr => !pr.IsDeleted))
->>>>>>> a955e844
                 .Where(mr => mr.UserId == studentId && !mr.IsDeleted)
                 .FirstOrDefaultAsync();
 
@@ -231,7 +226,6 @@
             _logger.LogDebug("Starting mapping for MedicalRecord with Id: {MedicalRecordId}", medicalRecord.Id);
             var recordResponse = MapToMedicalRecordDetailResponse(medicalRecord);
 
-<<<<<<< HEAD
             // Log dữ liệu sau khi ánh xạ để kiểm tra
             if (recordResponse.VaccinationRecords != null)
             {
@@ -243,9 +237,6 @@
             }
 
             var response = new BaseResponse<MedicalRecordDetailResponse>
-=======
-            var response = new BaseResponse<MedicalRecordDetailResponse>    
->>>>>>> a955e844
             {
                 Success = true,
                 Data = recordResponse,
