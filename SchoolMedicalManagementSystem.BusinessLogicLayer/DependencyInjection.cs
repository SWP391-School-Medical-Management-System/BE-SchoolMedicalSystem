--- conflicted
+++ resolved
@@ -34,13 +34,10 @@
         services.AddScoped<IMedicalItemService, MedicalItemService>();
         services.AddScoped<IHealthEventService, HealthEventService>();
         services.AddScoped<IStudentMedicationService, StudentMedicationService>();
-<<<<<<< HEAD
         services.AddScoped<IVaccinationRecordService, VaccinationRecordService>();
         services.AddScoped<IVaccinationService, VaccinationService>();
-=======
         services.AddScoped<IBlogPostService, BlogPostService>();
 
->>>>>>> 18d0306f
         // Cloudinary
         services.AddScoped<CloudinaryService>();
         // Excel
