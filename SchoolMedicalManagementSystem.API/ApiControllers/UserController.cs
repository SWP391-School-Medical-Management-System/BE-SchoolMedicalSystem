﻿using Microsoft.AspNetCore.Authorization;
using Microsoft.AspNetCore.Mvc;
using SchoolMedicalManagementSystem.BusinessLogicLayer.Models.Requests.UserRequest;
using SchoolMedicalManagementSystem.BusinessLogicLayer.Models.Responses;
using SchoolMedicalManagementSystem.BusinessLogicLayer.Models.Responses.BaseResponse;
using SchoolMedicalManagementSystem.BusinessLogicLayer.Models.Responses.SchoolClassResponse;
using SchoolMedicalManagementSystem.BusinessLogicLayer.ServiceContracts;
using SchoolMedicalManagementSystem.BusinessLogicLayer.Utilities;

namespace SchoolMedicalManagementSystem.API.ApiControllers;

[ApiController]
[Route("api/users")]
public class UserController : ControllerBase
{
    private readonly IUserService _userService;
    private readonly ILogger<UserController> _logger;

    public UserController(IUserService userService, ILogger<UserController> logger)
    {
        _userService = userService;
        _logger = logger;
    }

    [HttpGet("staff")]
    [Authorize(Roles = "ADMIN")]
    public async Task<ActionResult<BaseListResponse<StaffUserResponse>>> GetStaffUsers(
        [FromQuery] int pageIndex = 1,
        [FromQuery] int pageSize = 10,
        [FromQuery] string searchTerm = "",
        [FromQuery] string orderBy = null,
        [FromQuery] string role = null,
        CancellationToken cancellationToken = default)
    {
        try
        {
            if (pageIndex < 1 || pageSize < 1)
                return BadRequest(
                    BaseListResponse<StaffUserResponse>.ErrorResult("Thông tin phân trang không hợp lệ."));

            var response =
                await _userService.GetStaffUsersAsync(pageIndex, pageSize, searchTerm, orderBy, role,
                    cancellationToken);

            if (!response.Success)
                return NotFound(response);

            return Ok(response);
        }
        catch (Exception ex)
        {
            return StatusCode(500, BaseListResponse<StaffUserResponse>.ErrorResult("Lỗi hệ thống."));
        }
    }

    [HttpGet("staff/{id}")]
    [Authorize(Roles = "ADMIN")]
    public async Task<ActionResult<BaseResponse<StaffUserResponse>>> GetStaffUserById(Guid id)
    {
        try
        {
            var response = await _userService.GetStaffUserByIdAsync(id);
            if (!response.Success)
                return NotFound(response);

            return Ok(response);
        }
        catch (Exception ex)
        {
            return StatusCode(500, BaseResponse<StaffUserResponse>.ErrorResult("Lỗi hệ thống."));
        }
    }

    [HttpPost("managers")]
    [Authorize(Roles = "ADMIN")]
    public async Task<ActionResult<BaseResponse<ManagerResponse>>> CreateManager([FromBody] CreateManagerRequest model)
    {
        var result = await _userService.CreateManagerAsync(model);

        if (!result.Success)
        {
            return BadRequest(result);
        }

        return CreatedAtAction(nameof(GetStaffUserById), new { id = result.Data.Id }, result);
    }

    [HttpPut("managers/{id}")]
    [Authorize(Roles = "ADMIN")]
    public async Task<ActionResult<BaseResponse<ManagerResponse>>> UpdateManager(Guid id,
        [FromBody] UpdateManagerRequest model)
    {
        var result = await _userService.UpdateManagerAsync(id, model);

        if (!result.Success)
        {
            return BadRequest(result);
        }

        return Ok(result);
    }

    [HttpDelete("managers/{id}")]
    [Authorize(Roles = "ADMIN")]
    public async Task<IActionResult> DeleteManager(Guid id)
    {
        var result = await _userService.DeleteManagerAsync(id);

        if (!result.Success)
        {
            return BadRequest(result);
        }

        return Ok(result);
    }

    [HttpGet("managers/template")]
    [Authorize(Roles = "ADMIN")]
    public async Task<IActionResult> DownloadManagerTemplate()
    {
        try
        {
            var fileBytes = await _userService.DownloadManagerTemplateAsync();
            var fileName = $"Template_Manager_{DateTime.Now:yyyyMMdd_HHmmss}.xlsx";

            return File(fileBytes, "application/vnd.openxmlformats-officedocument.spreadsheetml.sheet", fileName);
        }
        catch (Exception ex)
        {
            return StatusCode(500, BaseResponse<string>.ErrorResult("Lỗi tạo template Manager."));
        }
    }

    [HttpPost("managers/import")]
    [Authorize(Roles = "ADMIN")]
    public async Task<ActionResult<BaseResponse<ExcelImportResult<ManagerResponse>>>> ImportManagers(IFormFile file)
    {
        try
        {
            if (file == null || file.Length == 0)
                return BadRequest(BaseResponse<string>.ErrorResult("File không được để trống."));

            if (file.Length > 10 * 1024 * 1024) // 10MB
                return BadRequest(BaseResponse<string>.ErrorResult("Kích thước file không được vượt quá 10MB."));

            var allowedExtensions = new[] { ".xlsx", ".xls" };
            var fileExtension = Path.GetExtension(file.FileName).ToLower();
            if (!allowedExtensions.Contains(fileExtension))
                return BadRequest(BaseResponse<string>.ErrorResult("Chỉ hỗ trợ file Excel (.xlsx, .xls)."));

            var result = await _userService.ImportManagersFromExcelAsync(file);
            return Ok(result);
        }
        catch (Exception ex)
        {
            return StatusCode(500, BaseResponse<string>.ErrorResult("Lỗi import Manager từ Excel."));
        }
    }

    [HttpGet("managers/export")]
    [Authorize(Roles = "ADMIN")]
    public async Task<IActionResult> ExportManagers(
        [FromQuery] string searchTerm = "",
        [FromQuery] string orderBy = null)
    {
        try
        {
            var fileBytes = await _userService.ExportManagersToExcelAsync(searchTerm, orderBy);
            var fileName = $"Danh_Sach_Manager_{DateTime.Now:yyyyMMdd_HHmmss}.xlsx";

            return File(fileBytes, "application/vnd.openxmlformats-officedocument.spreadsheetml.sheet", fileName);
        }
        catch (Exception ex)
        {
            return StatusCode(500, BaseResponse<string>.ErrorResult("Lỗi export Manager ra Excel."));
        }
    }

    [HttpPost("school-nurses")]
    [Authorize(Roles = "ADMIN")]
    public async Task<ActionResult<BaseResponse<SchoolNurseResponse>>> CreateSchoolNurse(
        [FromBody] CreateSchoolNurseRequest model)
    {
        var result = await _userService.CreateSchoolNurseAsync(model);

        if (!result.Success)
        {
            return BadRequest(result);
        }

        return CreatedAtAction(nameof(GetStaffUserById), new { id = result.Data.Id }, result);
    }

    [HttpPut("school-nurses/{id}")]
    [Authorize(Roles = "ADMIN")]
    public async Task<ActionResult<BaseResponse<SchoolNurseResponse>>> UpdateSchoolNurse(Guid id,
        [FromBody] UpdateSchoolNurseRequest model)
    {
        var result = await _userService.UpdateSchoolNurseAsync(id, model);

        if (!result.Success)
        {
            return BadRequest(result);
        }

        return Ok(result);
    }

    [HttpDelete("school-nurses/{id}")]
    [Authorize(Roles = "ADMIN")]
    public async Task<IActionResult> DeleteSchoolNurse(Guid id)
    {
        var result = await _userService.DeleteSchoolNurseAsync(id);

        if (!result.Success)
        {
            return BadRequest(result);
        }

        return Ok(result);
    }

    [HttpGet("school-nurses/template")]
    [Authorize(Roles = "ADMIN")]
    public async Task<IActionResult> DownloadSchoolNurseTemplate()
    {
        try
        {
            var fileBytes = await _userService.DownloadSchoolNurseTemplateAsync();
            var fileName = $"Template_SchoolNurse_{DateTime.Now:yyyyMMdd_HHmmss}.xlsx";

            return File(fileBytes, "application/vnd.openxmlformats-officedocument.spreadsheetml.sheet", fileName);
        }
        catch (Exception ex)
        {
            return StatusCode(500, BaseResponse<string>.ErrorResult("Lỗi tạo template School Nurse."));
        }
    }

    [HttpPost("school-nurses/import")]
    [Authorize(Roles = "ADMIN")]
    public async Task<ActionResult<BaseResponse<ExcelImportResult<SchoolNurseResponse>>>> ImportSchoolNurses(
        IFormFile file)
    {
        try
        {
            if (file == null || file.Length == 0)
                return BadRequest(BaseResponse<string>.ErrorResult("File không được để trống."));

            if (file.Length > 10 * 1024 * 1024) // 10MB
                return BadRequest(BaseResponse<string>.ErrorResult("Kích thước file không được vượt quá 10MB."));

            var allowedExtensions = new[] { ".xlsx", ".xls" };
            var fileExtension = Path.GetExtension(file.FileName).ToLower();
            if (!allowedExtensions.Contains(fileExtension))
                return BadRequest(BaseResponse<string>.ErrorResult("Chỉ hỗ trợ file Excel (.xlsx, .xls)."));

            var result = await _userService.ImportSchoolNursesFromExcelAsync(file);
            return Ok(result);
        }
        catch (Exception ex)
        {
            return StatusCode(500, BaseResponse<string>.ErrorResult("Lỗi import School Nurse từ Excel."));
        }
    }

    [HttpGet("school-nurses/export")]
    [Authorize(Roles = "ADMIN")]
    public async Task<IActionResult> ExportSchoolNurses(
        [FromQuery] string searchTerm = "",
        [FromQuery] string orderBy = null)
    {
        try
        {
            var fileBytes = await _userService.ExportSchoolNursesToExcelAsync(searchTerm, orderBy);
            var fileName = $"Danh_Sach_SchoolNurse_{DateTime.Now:yyyyMMdd_HHmmss}.xlsx";

            return File(fileBytes, "application/vnd.openxmlformats-officedocument.spreadsheetml.sheet", fileName);
        }
        catch (Exception ex)
        {
            return StatusCode(500, BaseResponse<string>.ErrorResult("Lỗi export School Nurse ra Excel."));
        }
    }

    [HttpGet("download-student-parent-template")]
    [Authorize(Roles = "MANAGER")]
    public async Task<IActionResult> DownloadStudentParentCombinedTemplate()
    {
        try
        {
            var fileBytes = await _userService.DownloadStudentParentCombinedTemplateAsync();
            var fileName = $"Template_HocSinh_PhuHuynh_{DateTime.Now:yyyyMMdd_HHmmss}.xlsx";

            return File(fileBytes, "application/vnd.openxmlformats-officedocument.spreadsheetml.sheet", fileName);
        }
        catch (Exception ex)
        {
            return StatusCode(500, new BaseResponse<object>
            {
                Success = false,
                Message = "Lỗi tải template Excel kết hợp học sinh-phụ huynh."
            });
        }
    }

    [HttpPost("import-parent-student-relationship")]
    [Authorize(Roles = "MANAGER")]
    public async Task<ActionResult<BaseResponse<StudentParentCombinedImportResult>>> ImportStudentParentCombined(
        IFormFile file)
    {
        try
        {
            if (file == null || file.Length == 0)
            {
                return BadRequest(new BaseResponse<StudentParentCombinedImportResult>
                {
                    Success = false,
                    Message = "Vui lòng chọn file Excel để import."
                });
            }

            if (!file.FileName.EndsWith(".xlsx") && !file.FileName.EndsWith(".xls"))
            {
                return BadRequest(new BaseResponse<StudentParentCombinedImportResult>
                {
                    Success = false,
                    Message = "Chỉ chấp nhận file Excel (.xlsx, .xls)."
                });
            }

            if (file.Length > 10 * 1024 * 1024) // 10MB limit
            {
                return BadRequest(new BaseResponse<StudentParentCombinedImportResult>
                {
                    Success = false,
                    Message = "Kích thước file không được vượt quá 10MB."
                });
            }

            _logger.LogInformation("Starting student-parent combined import. File: {FileName}, Size: {FileSize}KB",
                file.FileName, file.Length / 1024);

            var result = await _userService.ImportStudentParentCombinedFromExcelAsync(file);

            if (result.Success && result.Data != null)
            {
                _logger.LogInformation("Student-parent combined import completed. " +
                                       "Students: {Students}, Parents: {Parents}, Links: {Links}, Errors: {Errors}",
                    result.Data.SuccessfulStudents, result.Data.SuccessfulParents,
                    result.Data.SuccessfulLinks, result.Data.ErrorRows);
            }

            return Ok(result);
        }
        catch (Exception ex)
        {
            _logger.LogError(ex, "Error in student-parent combined import");
            return StatusCode(500, new BaseResponse<StudentParentCombinedImportResult>
            {
                Success = false,
                Message = "Lỗi xử lý import học sinh-phụ huynh kết hợp."
            });
        }
    }

    [HttpGet("export-parent-student-relationship")]
    [Authorize(Roles = "ADMIN,MANAGER")]
    public async Task<IActionResult> ExportParentStudentRelationship()
    {
        try
        {
            _logger.LogInformation("Starting parent-student relationship export");

            var fileBytes = await _userService.ExportParentStudentRelationshipAsync();
            var fileName = $"BaoCao_QuanHe_PhuHuynh_HocSinh_{DateTime.Now:yyyyMMdd_HHmmss}.xlsx";

            _logger.LogInformation("Parent-student relationship export completed successfully. File size: {FileSize}KB",
                fileBytes.Length / 1024);

            return File(fileBytes,
                "application/vnd.openxmlformats-officedocument.spreadsheetml.sheet",
                fileName);
        }
        catch (Exception ex)
        {
            _logger.LogError(ex, "Error exporting parent-student relationship report");
            return StatusCode(500, new BaseResponse<object>
            {
                Success = false,
                Message = "Lỗi xuất báo cáo quan hệ phụ huynh-học sinh."
            });
        }
    }

    [HttpGet("students")]
    [Authorize(Roles = "MANAGER")]
    public async Task<ActionResult<BaseListResponse<StudentResponse>>> GetStudents(
        [FromQuery] int pageIndex = 1,
        [FromQuery] int pageSize = 10,
        [FromQuery] string searchTerm = "",
        [FromQuery] string orderBy = null,
        [FromQuery] Guid? classId = null,
        [FromQuery] bool? hasMedicalRecord = null,
        [FromQuery] bool? hasParent = null,
        CancellationToken cancellationToken = default)
    {
        try
        {
            if (pageIndex < 1 || pageSize < 1)
                return BadRequest(BaseListResponse<StudentResponse>.ErrorResult("Thông tin phân trang không hợp lệ."));

            var response = await _userService.GetStudentsAsync(pageIndex, pageSize, searchTerm, orderBy,
                classId, hasMedicalRecord, hasParent, cancellationToken);

            if (!response.Success)
                return NotFound(response);

            return Ok(response);
        }
        catch (Exception ex)
        {
            return StatusCode(500, BaseListResponse<StudentResponse>.ErrorResult("Lỗi hệ thống."));
        }
    }

    [HttpGet("students/{id}")]
    [Authorize(Roles = "MANAGER")]
    public async Task<ActionResult<BaseResponse<StudentResponse>>> GetStudentById(Guid id)
    {
        try
        {
            var response = await _userService.GetStudentByIdAsync(id);
            if (!response.Success)
                return NotFound(response);

            return Ok(response);
        }
        catch (Exception ex)
        {
            return StatusCode(500, BaseResponse<StudentResponse>.ErrorResult("Lỗi hệ thống."));
        }
    }

    [HttpPost("students")]
    [Authorize(Roles = "MANAGER")]
    public async Task<ActionResult<BaseResponse<StudentResponse>>> CreateStudent([FromBody] CreateStudentRequest model)
    {
        var result = await _userService.CreateStudentAsync(model);

        if (!result.Success)
        {
            return BadRequest(result);
        }

        return CreatedAtAction(nameof(GetStudentById), new { id = result.Data.Id }, result);
    }

    [HttpPut("students/{id}")]
    [Authorize(Roles = "MANAGER")]
    public async Task<ActionResult<BaseResponse<StudentResponse>>> UpdateStudent(Guid id,
        [FromBody] UpdateStudentRequest model)
    {
        var result = await _userService.UpdateStudentAsync(id, model);

        if (!result.Success)
        {
            return BadRequest(result);
        }

        return Ok(result);
    }

    [HttpDelete("students/{id}")]
    [Authorize(Roles = "MANAGER")]
    public async Task<IActionResult> DeleteStudent(Guid id)
    {
        try
        {
            var result = await _userService.DeleteStudentAsync(id);
            if (!result.Success)
            {
                return BadRequest(result);
            }

            return Ok(result);
        }
        catch (Exception ex)
        {
            return StatusCode(500, BaseResponse<bool>.ErrorResult("Lỗi hệ thống."));
        }
    }

    [HttpGet("parents")]
    [Authorize(Roles = "MANAGER")]
    public async Task<ActionResult<BaseListResponse<ParentResponse>>> GetParents(
        [FromQuery] int pageIndex = 1,
        [FromQuery] int pageSize = 10,
        [FromQuery] string searchTerm = "",
        [FromQuery] string orderBy = null,
        [FromQuery] bool? hasChildren = null,
        [FromQuery] string relationship = null,
        CancellationToken cancellationToken = default)
    {
        try
        {
            if (pageIndex < 1 || pageSize < 1)
                return BadRequest(BaseListResponse<ParentResponse>.ErrorResult("Thông tin phân trang không hợp lệ."));

            var response = await _userService.GetParentsAsync(pageIndex, pageSize, searchTerm, orderBy,
                hasChildren, relationship, cancellationToken);

            if (!response.Success)
                return NotFound(response);

            return Ok(response);
        }
        catch (Exception ex)
        {
            return StatusCode(500, BaseListResponse<ParentResponse>.ErrorResult("Lỗi hệ thống."));
        }
    }

    [HttpGet("parents/{id}")]
    [Authorize(Roles = "MANAGER")]
    public async Task<ActionResult<BaseResponse<ParentResponse>>> GetParentById(Guid id)
    {
        try
        {
            var response = await _userService.GetParentByIdAsync(id);
            if (!response.Success)
                return NotFound(response);

            return Ok(response);
        }
        catch (Exception ex)
        {
            return StatusCode(500, BaseResponse<ParentResponse>.ErrorResult("Lỗi hệ thống."));
        }
    }

    [HttpPost("parents")]
    [Authorize(Roles = "MANAGER")]
    public async Task<ActionResult<BaseResponse<ParentResponse>>> CreateParent([FromBody] CreateParentRequest model)
    {
        var result = await _userService.CreateParentAsync(model);

        if (!result.Success)
        {
            return BadRequest(result);
        }

        return CreatedAtAction(nameof(GetParentById), new { id = result.Data.Id }, result);
    }

    [HttpPut("parents/{id}")]
    [Authorize(Roles = "MANAGER")]
    public async Task<ActionResult<BaseResponse<ParentResponse>>> UpdateParent(Guid id,
        [FromBody] UpdateParentRequest model)
    {
        var result = await _userService.UpdateParentAsync(id, model);

        if (!result.Success)
        {
            return BadRequest(result);
        }

        return Ok(result);
    }

    [HttpDelete("parents/{id}")]
    [Authorize(Roles = "MANAGER")]
    public async Task<IActionResult> DeleteParent(Guid id)
    {
        try
        {
            var result = await _userService.DeleteParentAsync(id);
            if (!result.Success)
            {
                return BadRequest(result);
            }

            return Ok(result);
        }
        catch (Exception ex)
        {
            return StatusCode(500, BaseResponse<bool>.ErrorResult("Lỗi hệ thống."));
        }
    }

    /// <summary>
    /// Hủy liên kết phụ huynh khỏi học sinh
    /// </summary>
    [HttpDelete("students/{studentId}/parent")]
    [Authorize(Roles = "MANAGER")]
    public async Task<ActionResult<BaseResponse<bool>>> UnlinkParentFromStudent(
        Guid studentId,
        [FromQuery] bool forceUnlink = false)
    {
        try
        {
            var response = await _userService.UnlinkParentFromStudentAsync(studentId, forceUnlink);
            if (!response.Success)
                return BadRequest(response);

            return Ok(response);
        }
        catch (Exception ex)
        {
            return StatusCode(500, BaseResponse<bool>.ErrorResult("Lỗi hệ thống."));
        }
    }
<<<<<<< HEAD
=======

    /// <summary>
    /// Kiểm tra trạng thái liên kết giữa phụ huynh và học sinh
    /// </summary>
    /// <param name="parentId">ID phụ huynh</param>
    /// <param name="studentId">ID học sinh</param>
    /// <returns></returns>
    [HttpGet("parents/{parentId}/students/{studentId}/link-status")]
    [Authorize(Roles = "MANAGER")]
    public async Task<ActionResult<BaseResponse<ParentStudentLinkStatusResponse>>> GetLinkStatus(Guid parentId,
        Guid studentId)
    {
        try
        {
            var response = await _userService.GetLinkStatusAsync(parentId, studentId);
            if (!response.Success)
                return BadRequest(response);

            return Ok(response);
        }
        catch (Exception ex)
        {
            return StatusCode(500, BaseResponse<ParentStudentLinkStatusResponse>.ErrorResult("Lỗi hệ thống."));
        }
    }
    [HttpPut("{id}/profile")]
 
    public async Task<IActionResult> UpdateUserProfile(Guid id, [FromForm] UpdateUserProfileRequest model)
    {
        var result = await _userService.UpdateUserProfileAsync(id, model);

        if (!result.Success)
        {
            return BadRequest(result);
        }

        return Ok(result);
    }
    [HttpPut("{id}/change-password")]
    
    public async Task<IActionResult> ChangePassword(Guid id, [FromBody] ChangePasswordRequest model)
    {
        var result = await _userService.ChangePasswordAsync(id, model);

        if (!result.Success)
        {
            return BadRequest(result);
        }

        return Ok(result);
    }
>>>>>>> 1b3cd2cb
}<|MERGE_RESOLUTION|>--- conflicted
+++ resolved
@@ -610,35 +610,8 @@
             return StatusCode(500, BaseResponse<bool>.ErrorResult("Lỗi hệ thống."));
         }
     }
-<<<<<<< HEAD
-=======
-
-    /// <summary>
-    /// Kiểm tra trạng thái liên kết giữa phụ huynh và học sinh
-    /// </summary>
-    /// <param name="parentId">ID phụ huynh</param>
-    /// <param name="studentId">ID học sinh</param>
-    /// <returns></returns>
-    [HttpGet("parents/{parentId}/students/{studentId}/link-status")]
-    [Authorize(Roles = "MANAGER")]
-    public async Task<ActionResult<BaseResponse<ParentStudentLinkStatusResponse>>> GetLinkStatus(Guid parentId,
-        Guid studentId)
-    {
-        try
-        {
-            var response = await _userService.GetLinkStatusAsync(parentId, studentId);
-            if (!response.Success)
-                return BadRequest(response);
-
-            return Ok(response);
-        }
-        catch (Exception ex)
-        {
-            return StatusCode(500, BaseResponse<ParentStudentLinkStatusResponse>.ErrorResult("Lỗi hệ thống."));
-        }
-    }
+    
     [HttpPut("{id}/profile")]
- 
     public async Task<IActionResult> UpdateUserProfile(Guid id, [FromForm] UpdateUserProfileRequest model)
     {
         var result = await _userService.UpdateUserProfileAsync(id, model);
@@ -650,8 +623,8 @@
 
         return Ok(result);
     }
+    
     [HttpPut("{id}/change-password")]
-    
     public async Task<IActionResult> ChangePassword(Guid id, [FromBody] ChangePasswordRequest model)
     {
         var result = await _userService.ChangePasswordAsync(id, model);
@@ -663,5 +636,4 @@
 
         return Ok(result);
     }
->>>>>>> 1b3cd2cb
 }