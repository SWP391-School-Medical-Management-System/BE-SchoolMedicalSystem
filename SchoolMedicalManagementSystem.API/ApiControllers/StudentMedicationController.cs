﻿using Microsoft.AspNetCore.Authorization;
using Microsoft.AspNetCore.Mvc;
using SchoolMedicalManagementSystem.BusinessLogicLayer.Helpers;
using SchoolMedicalManagementSystem.BusinessLogicLayer.Models.Requests.StudentMedicationRequest;
using SchoolMedicalManagementSystem.BusinessLogicLayer.Models.Responses.BaseResponse;
using SchoolMedicalManagementSystem.BusinessLogicLayer.Models.Responses.MedicationStockResponse;
using SchoolMedicalManagementSystem.BusinessLogicLayer.Models.Responses.StudentMedicationAdministrationResponse;
using SchoolMedicalManagementSystem.BusinessLogicLayer.Models.Responses.StudentMedicationResponse;
using SchoolMedicalManagementSystem.BusinessLogicLayer.ServiceContracts;
using SchoolMedicalManagementSystem.DataAccessLayer.Enums;

namespace SchoolMedicalManagementSystem.API.Controllers;

[ApiController]
[Route("api/student-medications")]
public class StudentMedicationController : ControllerBase
{
    private readonly IStudentMedicationService _studentMedicationService;
    private readonly ILogger<StudentMedicationController> _logger;

    public StudentMedicationController(
        IStudentMedicationService studentMedicationService,
        ILogger<StudentMedicationController> logger)
    {
        _studentMedicationService = studentMedicationService;
        _logger = logger;
    }

    #region Basic CRUD Operations

    [HttpGet]
    [Authorize(Roles = "SCHOOLNURSE")]
    public async Task<ActionResult<BaseListResponse<StudentMedicationListResponse>>> GetStudentMedications(
        [FromQuery] int pageIndex = 1,
        [FromQuery] int pageSize = 10,
        [FromQuery] string? searchTerm = null,
        [FromQuery] string? orderBy = null,
        [FromQuery] Guid? studentId = null,
        [FromQuery] Guid? parentId = null,
        [FromQuery] StudentMedicationStatus? status = null,
        [FromQuery] bool? expiringSoon = null,
        [FromQuery] bool? requiresAdministration = null,
        [FromQuery] bool? lowStock = null,
        CancellationToken cancellationToken = default)
    {
        try
        {
            if (pageIndex < 1 || pageSize < 1)
                return BadRequest(
                    BaseListResponse<StudentMedicationListResponse>.ErrorResult("Thông tin phân trang không hợp lệ."));

            var result = await _studentMedicationService.GetStudentMedicationsAsync(
                pageIndex, pageSize, searchTerm, orderBy,
                studentId, parentId, status, expiringSoon, requiresAdministration,
                cancellationToken);

            if (!result.Success)
                return NotFound(result);

            return Ok(result);
        }
        catch (Exception ex)
        {
            _logger.LogError(ex, "Error getting student medications");
            return StatusCode(500, BaseListResponse<StudentMedicationListResponse>.ErrorResult("Lỗi hệ thống."));
        }
    }

    /// <summary>
    /// Lấy chi tiết thuốc (tất cả role có thể xem nhưng có permission check)
    /// </summary>
    [HttpGet("{id}")]
    [Authorize(Roles = "SCHOOLNURSE,PARENT,STUDENT")]
    [Authorize]
    public async Task<ActionResult<BaseResponse<StudentMedicationDetailResponse>>> GetStudentMedicationById(Guid id)
    {
        try
        {
            var result = await _studentMedicationService.GetStudentMedicationByIdAsync(id);

            if (!result.Success)
                return NotFound(result);

            return Ok(result);
        }
        catch (Exception ex)
        {
            _logger.LogError(ex, "Error getting student medication by ID: {Id}", id);
            return StatusCode(500, BaseResponse<StudentMedicationDetailResponse>.ErrorResult("Lỗi hệ thống."));
        }
    }

    /// <summary>
    /// Lấy lịch sử stock thuốc của một medication cụ thể (Parent view)
    /// </summary>
    [HttpGet("{id}/stocks")]
    [Authorize(Roles = "PARENT")]
    public async Task<ActionResult<BaseListResponse<MedicationStockResponse>>> GetMedicationStocks(
        Guid id,
        [FromQuery] int pageIndex = 1,
        [FromQuery] int pageSize = 10,
        CancellationToken cancellationToken = default)
    {
        try
        {
            if (pageIndex < 1 || pageSize < 1)
                return BadRequest(
                    BaseListResponse<MedicationStockResponse>.ErrorResult("Thông tin phân trang không hợp lệ."));

            var result = await _studentMedicationService.GetMedicationStockHistoryAsync(
                id, pageIndex, pageSize, cancellationToken);

            if (!result.Success)
                return NotFound(result);

            return Ok(result);
        }
        catch (Exception ex)
        {
            _logger.LogError(ex, "Error getting medication stocks for: {Id}", id);
            return StatusCode(500, BaseListResponse<MedicationStockResponse>.ErrorResult("Lỗi hệ thống."));
        }
    }

    [HttpPost]
    [Authorize(Roles = "PARENT")]
    public async Task<ActionResult<BaseResponse<StudentMedicationResponse>>> CreateStudentMedication(
        [FromBody] CreateStudentMedicationRequest request)
    {
        try
        {
            if (!ModelState.IsValid)
            {
                return BadRequest(ModelState);
            }

            var result = await _studentMedicationService.CreateStudentMedicationAsync(request);

            if (!result.Success)
            {
                return BadRequest(result);
            }

            return CreatedAtAction(
                nameof(GetStudentMedicationById),
                new { id = result.Data.Id },
                result);
        }
        catch (Exception ex)
        {
            _logger.LogError(ex, "Error creating student medication");
            return StatusCode(500, BaseResponse<StudentMedicationResponse>.ErrorResult("Lỗi hệ thống."));
        }
    }

    [HttpPost("bulk")]
    [Authorize(Roles = "PARENT")]
<<<<<<< HEAD
    [Route("bulk")]
=======
>>>>>>> a955e844
    public async Task<ActionResult<BaseListResponse<StudentMedicationResponse>>> CreateBulkStudentMedications(
               [FromBody] CreateBulkStudentMedicationRequest request)
    {
        if (request == null)
        {
            _logger.LogWarning("Request body is null or invalid.");
            return BadRequest(new { errors = new { request = new[] { "The request body is required." } } });
        }

        if (!ModelState.IsValid)
        {
            _logger.LogWarning("ModelState validation failed: {Errors}", ModelState);
            return BadRequest(ModelState);
        }

        var result = await _studentMedicationService.CreateBulkStudentMedicationsAsync(request);
        if (!result.Success)
        {
            return BadRequest(result);
        }

        return CreatedAtAction(
            nameof(GetStudentMedications),
            new { pageIndex = 1, pageSize = 10 },
            result);
    }

    [HttpPut("{id}")]
    [Authorize(Roles = "PARENT")]
    public async Task<ActionResult<BaseResponse<StudentMedicationResponse>>> UpdateStudentMedication(
        Guid id,
        [FromBody] UpdateStudentMedicationRequest request)
    {
        try
        {
            if (!ModelState.IsValid)
            {
                return BadRequest(ModelState);
            }

            var result = await _studentMedicationService.UpdateStudentMedicationAsync(id, request);

            if (!result.Success)
            {
                return BadRequest(result);
            }

            return Ok(result);
        }
        catch (Exception ex)
        {
            _logger.LogError(ex, "Error updating student medication: {Id}", id);
            return StatusCode(500, BaseResponse<StudentMedicationResponse>.ErrorResult("Lỗi hệ thống."));
        }
    }

    [HttpPost("stocks")]
    [Authorize(Roles = "PARENT")]
    public async Task<ActionResult<BaseResponse<StudentMedicationResponse>>> AddMoreMedication(
        [FromBody] AddMoreMedicationRequest request)
    {
        try
        {
            if (!ModelState.IsValid)
            {
                return BadRequest(ModelState);
            }

            var result = await _studentMedicationService.AddMoreMedicationAsync(request);

            if (!result.Success)
            {
                return BadRequest(result);
            }

            return Ok(result);
        }
        catch (Exception ex)
        {
            _logger.LogError(ex, "Error adding more medication for: {MedicationId}", request?.StudentMedicationId);
            return StatusCode(500, BaseResponse<StudentMedicationResponse>.ErrorResult("Lỗi hệ thống."));
        }
    }

    [HttpPatch("{id}/management")]
    [Authorize(Roles = "SCHOOLNURSE")]
    public async Task<ActionResult<BaseResponse<StudentMedicationResponse>>> UpdateMedicationManagement(
        Guid id,
        [FromBody] UpdateMedicationManagementRequest request)
    {
        try
        {
            if (!ModelState.IsValid)
            {
                return BadRequest(ModelState);
            }

            var result = await _studentMedicationService.UpdateMedicationManagementAsync(id, request);

            if (!result.Success)
            {
                return BadRequest(result);
            }

            return Ok(result);
        }
        catch (Exception ex)
        {
            _logger.LogError(ex, "Error updating medication management: {Id}", id);
            return StatusCode(500, BaseResponse<StudentMedicationResponse>.ErrorResult("Lỗi hệ thống."));
        }
    }

    [HttpDelete("{id}")]
    [Authorize(Roles = "PARENT")]
    public async Task<ActionResult<BaseResponse<bool>>> DeleteStudentMedication(Guid id)
    {
        try
        {
            var result = await _studentMedicationService.DeleteStudentMedicationAsync(id);

            if (!result.Success)
            {
                return BadRequest(result);
            }

            return Ok(result);
        }
        catch (Exception ex)
        {
            _logger.LogError(ex, "Error deleting student medication: {Id}", id);
            return StatusCode(500, BaseResponse<bool>.ErrorResult("Lỗi hệ thống."));
        }
    }

    #endregion

    #region Approval Workflow Endpoints

    [HttpGet("pending-approvals")]
    [Authorize(Roles = "SCHOOLNURSE")]
    public async Task<ActionResult<BaseListResponse<PendingApprovalResponse>>> GetPendingApprovals(
        [FromQuery] int pageIndex = 1,
        [FromQuery] int pageSize = 10,
        CancellationToken cancellationToken = default)
    {
        try
        {
            if (pageIndex < 1 || pageSize < 1)
                return BadRequest(
                    BaseListResponse<PendingApprovalResponse>.ErrorResult("Thông tin phân trang không hợp lệ."));

            var result = await _studentMedicationService.GetPendingApprovalsAsync(
                pageIndex, pageSize, cancellationToken);

            if (!result.Success)
                return NotFound(result);

            return Ok(result);
        }
        catch (Exception ex)
        {
            _logger.LogError(ex, "Error getting pending approvals");
            return StatusCode(500, BaseListResponse<PendingApprovalResponse>.ErrorResult("Lỗi hệ thống."));
        }
    }

    [HttpPut("{id}/approve")]
    [Authorize(Roles = "SCHOOLNURSE")]
    public async Task<ActionResult<BaseResponse<StudentMedicationResponse>>> ApproveStudentMedication(
        Guid id,
        [FromBody] ApproveStudentMedicationRequest request)
    {
        try
        {
            if (!ModelState.IsValid)
            {
                return BadRequest(ModelState);
            }

            var result = await _studentMedicationService.ApproveStudentMedicationAsync(id, request);

            if (!result.Success)
            {
                return BadRequest(result);
            }

            return Ok(result);
        }
        catch (Exception ex)
        {
            _logger.LogError(ex, "Error approving student medication: {Id}", id);
            return StatusCode(500, BaseResponse<StudentMedicationResponse>.ErrorResult("Lỗi hệ thống."));
        }
    }

    [HttpPut("{id}/reject")]
    [Authorize(Roles = "SCHOOLNURSE")]
    public async Task<ActionResult<BaseResponse<StudentMedicationResponse>>> RejectStudentMedication(
        Guid id,
        [FromBody] RejectStudentMedicationRequest request)
    {
        try
        {
            if (!ModelState.IsValid)
            {
                return BadRequest(ModelState);
            }

            if (string.IsNullOrWhiteSpace(request.RejectionReason))
            {
                return BadRequest(
                    BaseResponse<StudentMedicationResponse>.ErrorResult("Lý do từ chối không được để trống."));
            }

            var result = await _studentMedicationService.RejectStudentMedicationAsync(id, request);

            if (!result.Success)
            {
                return BadRequest(result);
            }

            return Ok(result);
        }
        catch (Exception ex)
        {
            _logger.LogError(ex, "Error rejecting student medication: {Id}", id);
            return StatusCode(500, BaseResponse<StudentMedicationResponse>.ErrorResult("Lỗi hệ thống."));
        }
    }

    #endregion

    #region Status Management Endpoints

    [HttpPatch("{id}/status")]
    [Authorize(Roles = "SCHOOLNURSE")]
    public async Task<ActionResult<BaseResponse<StudentMedicationResponse>>> UpdateMedicationStatus(
        Guid id,
        [FromBody] UpdateMedicationStatusRequest request)
    {
        try
        {
            if (!ModelState.IsValid)
            {
                return BadRequest(ModelState);
            }

            var result = await _studentMedicationService.UpdateMedicationStatusAsync(id, request);

            if (!result.Success)
            {
                return BadRequest(result);
            }

            return Ok(result);
        }
        catch (Exception ex)
        {
            _logger.LogError(ex, "Error updating medication status: {Id}", id);
            return StatusCode(500, BaseResponse<StudentMedicationResponse>.ErrorResult("Lỗi hệ thống."));
        }
    }

    #endregion

    #region Parent Specific Endpoints

    [HttpGet("my-children")]
    [Authorize(Roles = "PARENT")]
    public async Task<ActionResult<BaseListResponse<ParentMedicationResponse>>> GetMyChildrenMedications(
        [FromQuery] int pageIndex = 1,
        [FromQuery] int pageSize = 10,
        [FromQuery] StudentMedicationStatus? status = null,
        CancellationToken cancellationToken = default)
    {
        try
        {
            if (pageIndex < 1 || pageSize < 1)
                return BadRequest(
                    BaseListResponse<ParentMedicationResponse>.ErrorResult("Thông tin phân trang không hợp lệ."));

            var result = await _studentMedicationService.GetMyChildrenMedicationsAsync(
                pageIndex, pageSize, status, cancellationToken);

            if (!result.Success)
                return NotFound(result);

            return Ok(result);
        }
        catch (Exception ex)
        {
            _logger.LogError(ex, "Error getting my children medications");
            return StatusCode(500, BaseListResponse<ParentMedicationResponse>.ErrorResult("Lỗi hệ thống."));
        }
    }

    [HttpGet("my-requests")]
    [Authorize(Roles = "PARENT")]
    public async Task<ActionResult<BaseListResponse<StudentMedicationResponse>>> GetMyRequests(
        [FromQuery] int pageIndex = 1,
        [FromQuery] int pageSize = 10,
        [FromQuery] string? searchTerm = null,
        [FromQuery] string? orderBy = null,
        [FromQuery] StudentMedicationStatus? status = null,
        CancellationToken cancellationToken = default)
    {
        try
        {
            if (pageIndex < 1 || pageSize < 1)
                return BadRequest(
                    BaseListResponse<StudentMedicationResponse>.ErrorResult("Thông tin phân trang không hợp lệ."));

            var currentUserId = Guid.Parse(UserHelper.GetCurrentUserId(HttpContext));

            var result = await _studentMedicationService.GetStudentMedicationsAsync(
                pageIndex, pageSize, searchTerm, orderBy,
                studentId: null,
                parentId: currentUserId,
                status: status,
                expiringSoon: null,
                requiresAdministration: null,
                cancellationToken);

            if (!result.Success)
                return NotFound(result);

            return Ok(result);
        }
        catch (Exception ex)
        {
            _logger.LogError(ex, "Error getting my requests");
            return StatusCode(500, BaseListResponse<StudentMedicationResponse>.ErrorResult("Lỗi hệ thống."));
        }
    }

    #endregion

    #region Student Specific Endpoints

    [HttpGet("my-medications")]
    [Authorize(Roles = "STUDENT")]
    public async Task<ActionResult<BaseListResponse<StudentMedicationResponse>>> GetMyMedications(
        [FromQuery] int pageIndex = 1,
        [FromQuery] int pageSize = 10,
        [FromQuery] StudentMedicationStatus? status = null,
        [FromQuery] bool? expiringSoon = null,
        CancellationToken cancellationToken = default)
    {
        try
        {
            if (pageIndex < 1 || pageSize < 1)
                return BadRequest(
                    BaseListResponse<StudentMedicationResponse>.ErrorResult("Thông tin phân trang không hợp lệ."));

            var currentUserId = Guid.Parse(UserHelper.GetCurrentUserId(HttpContext));

            var result = await _studentMedicationService.GetStudentMedicationsAsync(
                pageIndex, pageSize, null, null,
                studentId: currentUserId,
                parentId: null,
                status: status,
                expiringSoon: expiringSoon,
                requiresAdministration: null,
                cancellationToken);

            if (!result.Success)
                return NotFound(result);

            return Ok(result);
        }
        catch (Exception ex)
        {
            _logger.LogError(ex, "Error getting my medications");
            return StatusCode(500, BaseListResponse<StudentMedicationResponse>.ErrorResult("Lỗi hệ thống."));
        }
    }

    #endregion

    #region Medication Administration

    /// <summary>
    /// Lịch sử cho uống thuốc (tất cả có thể xem với permission check)
    /// </summary>
    [HttpGet("{id}/administration-history")]
    [Authorize]
    public async Task<ActionResult<BaseListResponse<MedicationAdministrationResponse>>> GetAdministrationHistory(
        Guid id,
        [FromQuery] int pageIndex = 1,
        [FromQuery] int pageSize = 10,
        [FromQuery] DateTime? fromDate = null,
        [FromQuery] DateTime? toDate = null,
        CancellationToken cancellationToken = default)
    {
        try
        {
            if (pageIndex < 1 || pageSize < 1)
                return BadRequest(
                    BaseListResponse<MedicationAdministrationResponse>.ErrorResult(
                        "Thông tin phân trang không hợp lệ."));

            var result = await _studentMedicationService.GetAdministrationHistoryAsync(
                id, pageIndex, pageSize, fromDate, toDate, cancellationToken);

            if (!result.Success)
                return NotFound(result);

            return Ok(result);
        }
        catch (Exception ex)
        {
            _logger.LogError(ex, "Error getting administration history: {Id}", id);
            return StatusCode(500, BaseListResponse<MedicationAdministrationResponse>.ErrorResult("Lỗi hệ thống."));
        }
    }

    #endregion
}<|MERGE_RESOLUTION|>--- conflicted
+++ resolved
@@ -155,10 +155,7 @@
 
     [HttpPost("bulk")]
     [Authorize(Roles = "PARENT")]
-<<<<<<< HEAD
     [Route("bulk")]
-=======
->>>>>>> a955e844
     public async Task<ActionResult<BaseListResponse<StudentMedicationResponse>>> CreateBulkStudentMedications(
                [FromBody] CreateBulkStudentMedicationRequest request)
     {
